--- conflicted
+++ resolved
@@ -461,19 +461,12 @@
   /* Value label. */
   if (var_has_label (v))
     {
-      const char *label = var_get_label (v);
-<<<<<<< HEAD
-      char *l = recode_string (dict_get_encoding (dict), UTF8, label, -1);
-      size_t padded_len = ROUND_UP (MIN (strlen (l), 255), 4);
-      write_int (w, padded_len);
-      write_string (w, l, padded_len);
-      free (l);
-=======
+      char *label = recode_string (dict_get_encoding (dict), UTF8, var_get_label (v), -1);
       size_t label_len = MIN (strlen (label), 255);
       size_t padded_len = ROUND_UP (label_len, 4);
       write_int (w, label_len);
       write_string (w, label, padded_len);
->>>>>>> f5d9f991
+      free (label);
     }
 
   /* Write the missing values, if any, range first. */
