/* PSPP - a program for statistical analysis.
   Copyright (C) 1997-9, 2000, 2009 Free Software Foundation, Inc.

   This program is free software: you can redistribute it and/or modify
   it under the terms of the GNU General Public License as published by
   the Free Software Foundation, either version 3 of the License, or
   (at your option) any later version.

   This program is distributed in the hope that it will be useful,
   but WITHOUT ANY WARRANTY; without even the implied warranty of
   MERCHANTABILITY or FITNESS FOR A PARTICULAR PURPOSE.  See the
   GNU General Public License for more details.

   You should have received a copy of the GNU General Public License
   along with this program.  If not, see <http://www.gnu.org/licenses/>. */

#include <config.h>

#include <gsl/gsl_cdf.h>
#include <math.h>
#include <stdint.h>
#include <stdio.h>
#include <stdlib.h>

#include <data/case.h>
#include <data/casegrouper.h>
#include <data/casereader.h>
#include <data/dictionary.h>
#include <data/procedure.h>
#include <data/value-labels.h>
#include <data/variable.h>
#include <language/command.h>
#include <language/dictionary/split-file.h>
#include <language/lexer/lexer.h>
#include <language/lexer/value-parser.h>
#include <libpspp/array.h>
#include <libpspp/assertion.h>
#include <libpspp/compiler.h>
#include <libpspp/hash.h>
#include <libpspp/message.h>
#include <libpspp/misc.h>
#include <libpspp/str.h>
#include <libpspp/taint.h>
#include <math/group-proc.h>
#include <math/levene.h>
#include <output/manager.h>
#include <output/table.h>
#include <data/format.h>

#include "xalloc.h"
#include "xmemdup0.h"

#include "gettext.h"
#define _(msgid) gettext (msgid)

/* (headers) */

/* (specification)
   "T-TEST" (tts_):
   +groups=custom;
   testval=double;
   +variables=varlist("PV_NO_SCRATCH | PV_NUMERIC");
   +pairs=custom;
   missing=miss:!analysis/listwise,
   incl:include/!exclude;
   +format=fmt:!labels/nolabels;
   criteria=:cin(d:criteria,"%s > 0. && %s < 1.").
*/
/* (declarations) */
/* (functions) */

enum comparison
  {
    CMP_LE,
    CMP_EQ,
  };

/* A pair of variables to be compared. */
struct pair
  {
    const struct variable *v[2]; /* The paired variables. */
    double n;             /* The number of valid variable pairs */
    double sum[2];        /* The sum of the members */
    double ssq[2];        /* sum of squares of the members */
    double std_dev[2];    /* Std deviation of the members */
    double s_std_dev[2];  /* Sample Std deviation of the members */
    double mean[2];       /* The means of the members */
    double correlation;   /* Correlation coefficient between the variables. */
    double sum_of_diffs;  /* The sum of the differences */
    double sum_of_prod;   /* The sum of the products */
    double mean_diff;     /* The mean of the differences */
    double ssq_diffs;     /* The sum of the squares of the differences */
    double std_dev_diff;  /* The std deviation of the differences */
  };

/* Which mode was T-TEST invoked */
enum t_test_mode {
  T_1_SAMPLE,                   /* One-sample tests. */
  T_IND_SAMPLES,                /* Independent-sample tests. */
  T_PAIRED                      /* Paired-sample tests. */
};

/* Total state of a T-TEST procedure. */
struct t_test_proc
  {
    enum t_test_mode mode;      /* Mode that T-TEST was invoked in. */
    double criteria;            /* Confidence interval in (0, 1). */
    enum mv_class exclude;      /* Classes of missing values to exclude. */
    bool listwise_missing;      /* Drop whole case if one missing var? */
    struct fmt_spec weight_format; /* Format of weight variable. */

    /* Dependent variables. */
    const struct variable **vars;
    size_t n_vars;

    /* For mode == T_1_SAMPLE. */
    double testval;

    /* For mode == T_PAIRED only. */
    struct pair *pairs;
    size_t n_pairs;

    /* For mode == T_IND_SAMPLES only. */
    struct variable *indep_var; /* Independent variable. */
    enum comparison criterion;  /* Type of comparison. */
    double critical_value;      /* CMP_LE only: Grouping threshold value. */
    union value g_value[2];     /* CMP_EQ only: Per-group indep var values. */
  };

/* Statistics Summary Box */
struct ssbox
  {
    struct tab_table *t;
    void (*populate) (struct ssbox *, struct t_test_proc *);
    void (*finalize) (struct ssbox *);
  };

static void ssbox_create (struct ssbox *, struct t_test_proc *);
static void ssbox_populate (struct ssbox *, struct t_test_proc *);
static void ssbox_finalize (struct ssbox *);

/* Paired Samples Correlation box */
static void pscbox (struct t_test_proc *);


/* Test Results Box. */
struct trbox {
  struct tab_table *t;
  void (*populate) (struct trbox *, struct t_test_proc *);
  void (*finalize) (struct trbox *);
  };

static void trbox_create (struct trbox *, struct t_test_proc *);
static void trbox_populate (struct trbox *, struct t_test_proc *);
static void trbox_finalize (struct trbox *);

static void calculate (struct t_test_proc *, struct casereader *,
                       const struct dataset *);

static int compare_group_binary (const struct group_statistics *a,
                                 const struct group_statistics *b,
                                 const struct t_test_proc *);
static unsigned hash_group_binary (const struct group_statistics *g,
				   const struct t_test_proc *p);

int
cmd_t_test (struct lexer *lexer, struct dataset *ds)
{
  struct cmd_t_test cmd;
  struct t_test_proc proc;
  struct casegrouper *grouper;
  struct casereader *group;
  struct variable *wv;
  bool ok = false;

  proc.pairs = NULL;
  proc.n_pairs = 0;
  proc.vars = NULL;
  proc.indep_var = NULL;
  if (!parse_t_test (lexer, ds, &cmd, &proc))
    goto parse_failed;

  wv = dict_get_weight (dataset_dict (ds));
  proc.weight_format = wv ? *var_get_print_format (wv) : F_8_0;

  if ((cmd.sbc_testval != 0) + (cmd.sbc_groups != 0) + (cmd.sbc_pairs != 0)
      != 1)
    {
      msg (SE, _("Exactly one of TESTVAL, GROUPS and PAIRS subcommands "
                 "must be specified."));
      goto done;
    }

  proc.mode = (cmd.sbc_testval ? T_1_SAMPLE
               : cmd.sbc_groups ? T_IND_SAMPLES
               : T_PAIRED);
  proc.criteria = cmd.sbc_criteria ? cmd.criteria : 0.95;
  proc.exclude = cmd.incl != TTS_INCLUDE ? MV_ANY : MV_SYSTEM;
  proc.listwise_missing = cmd.miss == TTS_LISTWISE;

  if (proc.mode == T_1_SAMPLE)
    proc.testval = cmd.n_testval[0];

  if (proc.mode == T_PAIRED)
    {
      size_t i, j;

      if (cmd.sbc_variables)
	{
	  msg (SE, _("VARIABLES subcommand may not be used with PAIRS."));
          goto done;
	}

      /* Fill proc.vars with the unique variables from pairs. */
      proc.n_vars = proc.n_pairs * 2;
      proc.vars = xmalloc (sizeof *proc.vars * proc.n_vars);
      for (i = j = 0; i < proc.n_pairs; i++)
        {
          proc.vars[j++] = proc.pairs[i].v[0];
          proc.vars[j++] = proc.pairs[i].v[1];
        }
      proc.n_vars = sort_unique (proc.vars, proc.n_vars, sizeof *proc.vars,
                                 compare_var_ptrs_by_name, NULL);
    }
  else
    {
      if (!cmd.n_variables)
        {
          msg (SE, _("One or more VARIABLES must be specified."));
          goto done;
        }
      proc.n_vars = cmd.n_variables;
      proc.vars = cmd.v_variables;
      cmd.v_variables = NULL;
    }

  /* Data pass. */
  grouper = casegrouper_create_splits (proc_open (ds), dataset_dict (ds));
  while (casegrouper_get_next_group (grouper, &group))
    calculate (&proc, group, ds);
  ok = casegrouper_destroy (grouper);
  ok = proc_commit (ds) && ok;

  if (proc.mode == T_IND_SAMPLES)
    {
      int v;
      /* Destroy any group statistics we created */
      for (v = 0; v < proc.n_vars; v++)
	{
	  struct group_proc *grpp = group_proc_get (proc.vars[v]);
	  hsh_destroy (grpp->group_hash);
	}
    }

done:
  free_t_test (&cmd);
parse_failed:
  if (proc.indep_var != NULL)
    {
      int width = var_get_width (proc.indep_var);
      value_destroy (&proc.g_value[0], width);
      value_destroy (&proc.g_value[1], width);
    }
  free (proc.vars);
  free (proc.pairs);
  return ok ? CMD_SUCCESS : CMD_FAILURE;
}

static int
tts_custom_groups (struct lexer *lexer, struct dataset *ds,
                   struct cmd_t_test *cmd UNUSED, void *proc_)
{
  struct t_test_proc *proc = proc_;
  int n_values;
  int width;

  lex_match (lexer, '=');

  proc->indep_var = parse_variable (lexer, dataset_dict (ds));
  if (proc->indep_var == NULL)
    {
      lex_error (lexer, "expecting variable name in GROUPS subcommand");
      return 0;
    }
  width = var_get_width (proc->indep_var);
  value_init (&proc->g_value[0], width);
  value_init (&proc->g_value[1], width);

  if (!lex_match (lexer, '('))
    n_values = 0;
  else
    {
      if (!parse_value (lexer, &proc->g_value[0], width))
        return 0;
      lex_match (lexer, ',');
      if (lex_match (lexer, ')'))
        n_values = 1;
      else
        {
          if (!parse_value (lexer, &proc->g_value[1], width)
              || !lex_force_match (lexer, ')'))
            return 0;
          n_values = 2;
        }
    }

  if (var_is_numeric (proc->indep_var))
    {
      proc->criterion = n_values == 1 ? CMP_LE : CMP_EQ;
      if (n_values == 1)
        proc->critical_value = proc->g_value[0].f;
      else if (n_values == 0)
	{
	  proc->g_value[0].f = 1;
	  proc->g_value[1].f = 2;
	}
    }
  else
    {
      proc->criterion = CMP_EQ;
      if (n_values != 2)
	{
	  msg (SE, _("When applying GROUPS to a string variable, two "
                     "values must be specified."));
	  return 0;
	}
    }
  return 1;
}

static void
add_pair (struct t_test_proc *proc,
          const struct variable *v0, const struct variable *v1)
{
  struct pair *p = &proc->pairs[proc->n_pairs++];
  p->v[0] = v0;
  p->v[1] = v1;
}

static int
tts_custom_pairs (struct lexer *lexer, struct dataset *ds,
                  struct cmd_t_test *cmd UNUSED, void *proc_)
{
  struct t_test_proc *proc = proc_;

  const struct variable **vars1 = NULL;
  size_t n_vars1 = 0;

  const struct variable **vars2 = NULL;
  size_t n_vars2 = 0;

  bool paired = false;

  size_t n_total_pairs;
  size_t i, j;

  lex_match (lexer, '=');

  if (!parse_variables_const (lexer, dataset_dict (ds), &vars1, &n_vars1,
                              PV_DUPLICATE | PV_NUMERIC | PV_NO_SCRATCH))
    return 0;

  if (lex_match (lexer, T_WITH))
    {
      if (!parse_variables_const (lexer, dataset_dict (ds), &vars2, &n_vars2,
                                  PV_DUPLICATE | PV_NUMERIC | PV_NO_SCRATCH))
        {
          free (vars1);
          return 0;
        }

      if (lex_match (lexer, '(')
          && lex_match_id (lexer, "PAIRED")
          && lex_match (lexer, ')'))
        {
          paired = true;
          if (n_vars1 != n_vars2)
            {
              msg (SE, _("PAIRED was specified but the number of variables "
                         "preceding WITH (%zu) did not match the number "
                         "following (%zu)."),
                   n_vars1, n_vars2);
              free (vars1);
              free (vars2);
              return 0;
            }
        }
    }
  else
    {
      if (n_vars1 < 2)
	{
	  free (vars1);
	  msg (SE, _("At least two variables must be specified on PAIRS."));
	  return 0;
	}
    }

  /* Allocate storage for the new pairs. */
  n_total_pairs = proc->n_pairs + (paired ? n_vars1
                                   : n_vars2 > 0 ? n_vars1 * n_vars2
                                   : n_vars1 * (n_vars1 - 1) / 2);
  proc->pairs = xnrealloc (proc->pairs, n_total_pairs, sizeof *proc->pairs);

  /* Populate the pairs with the appropriate variables. */
  if (paired)
    for (i = 0; i < n_vars1; i++)
      add_pair (proc, vars1[i], vars2[i]);
  else if (n_vars2 > 0)
    for (i = 0; i < n_vars1; i++)
      for (j = 0; j < n_vars2; j++)
        add_pair (proc, vars1[i], vars2[j]);
  else
    for (i = 0; i < n_vars1; i++)
      for (j = i + 1; j < n_vars1; j++)
        add_pair (proc, vars1[i], vars1[j]);
  assert (proc->n_pairs == n_total_pairs);

  free (vars1);
  free (vars2);
  return 1;
}

/* Implementation of the SSBOX object. */

static void ssbox_base_init (struct ssbox *, int cols, int rows);
static void ssbox_base_finalize (struct ssbox *);
static void ssbox_one_sample_init (struct ssbox *, struct t_test_proc *);
static void ssbox_independent_samples_init (struct ssbox *, struct t_test_proc *);
static void ssbox_paired_init (struct ssbox *, struct t_test_proc *);

/* Factory to create an ssbox. */
static void
ssbox_create (struct ssbox *ssb, struct t_test_proc *proc)
{
  switch (proc->mode)
    {
    case T_1_SAMPLE:
      ssbox_one_sample_init (ssb, proc);
      break;
    case T_IND_SAMPLES:
      ssbox_independent_samples_init (ssb, proc);
      break;
    case T_PAIRED:
      ssbox_paired_init (ssb, proc);
      break;
    default:
      NOT_REACHED ();
    }
}

/* Despatcher for the populate method */
static void
ssbox_populate (struct ssbox *ssb, struct t_test_proc *proc)
{
  ssb->populate (ssb, proc);
}

/* Despatcher for finalize */
static void
ssbox_finalize (struct ssbox *ssb)
{
  ssb->finalize (ssb);
}

/* Submit the box and clear up */
static void
ssbox_base_finalize (struct ssbox *ssb)
{
  tab_submit (ssb->t);
}

/* Initialize a ssbox struct */
static void
ssbox_base_init (struct ssbox *this, int cols, int rows)
{
  this->finalize = ssbox_base_finalize;
  this->t = tab_create (cols, rows, 0);

  tab_columns (this->t, SOM_COL_DOWN, 1);
  tab_headers (this->t, 0, 0, 1, 0);
  tab_box (this->t, TAL_2, TAL_2, TAL_0, TAL_1, 0, 0, cols - 1, rows - 1);
  tab_hline (this->t, TAL_2, 0, cols- 1, 1);
  tab_dim (this->t, tab_natural_dimensions, NULL);
}

/* ssbox implementations. */

static void ssbox_one_sample_populate (struct ssbox *, struct t_test_proc *);
static void ssbox_independent_samples_populate (struct ssbox *,
                                                struct t_test_proc *);
static void ssbox_paired_populate (struct ssbox *, struct t_test_proc *);

/* Initialize the one_sample ssbox */
static void
ssbox_one_sample_init (struct ssbox *this, struct t_test_proc *proc)
{
  const int hsize = 5;
  const int vsize = proc->n_vars + 1;

  this->populate = ssbox_one_sample_populate;

  ssbox_base_init (this, hsize, vsize);
  tab_title (this->t, _("One-Sample Statistics"));
  tab_vline (this->t, TAL_2, 1, 0, vsize - 1);
  tab_text (this->t, 1, 0, TAB_CENTER | TAT_TITLE, _("N"));
  tab_text (this->t, 2, 0, TAB_CENTER | TAT_TITLE, _("Mean"));
  tab_text (this->t, 3, 0, TAB_CENTER | TAT_TITLE, _("Std. Deviation"));
  tab_text (this->t, 4, 0, TAB_CENTER | TAT_TITLE, _("SE. Mean"));
}

/* Initialize the independent samples ssbox */
static void
ssbox_independent_samples_init (struct ssbox *this, struct t_test_proc *proc)
{
  int hsize=6;
  int vsize = proc->n_vars * 2 + 1;

  this->populate = ssbox_independent_samples_populate;

  ssbox_base_init (this, hsize, vsize);
  tab_vline (this->t, TAL_GAP, 1, 0, vsize - 1);
  tab_title (this->t, _("Group Statistics"));
  tab_text (this->t, 1, 0, TAB_CENTER | TAT_TITLE,
            var_get_name (proc->indep_var));
  tab_text (this->t, 2, 0, TAB_CENTER | TAT_TITLE, _("N"));
  tab_text (this->t, 3, 0, TAB_CENTER | TAT_TITLE, _("Mean"));
  tab_text (this->t, 4, 0, TAB_CENTER | TAT_TITLE, _("Std. Deviation"));
  tab_text (this->t, 5, 0, TAB_CENTER | TAT_TITLE, _("SE. Mean"));
}

/* Populate the ssbox for independent samples */
static void
ssbox_independent_samples_populate (struct ssbox *ssb,
                                    struct t_test_proc *proc)
{
  int i;

  char *val_lab[2];
  double indep_value[2];

  char prefix[2][3];

  for (i = 0; i < 2; i++)
    {
      union value *value = &proc->g_value[i];
      int width = var_get_width (proc->indep_var);

      indep_value[i] = (proc->criterion == CMP_LE ? proc->critical_value
                        : value->f);

      if (val_type_from_width (width) == VAL_NUMERIC)
        {
          const char *s = var_lookup_value_label (proc->indep_var, value);
          val_lab[i] = s ? xstrdup (s) : xasprintf ("%g", indep_value[i]);
        }
      else
        val_lab[i] = xmemdup0 (value_str (value, width), width);
    }

  if (proc->criterion == CMP_LE)
    {
      strcpy (prefix[0], ">=");
      strcpy (prefix[1], "<");
    }
  else
    {
      strcpy (prefix[0], "");
      strcpy (prefix[1], "");
    }

  for (i = 0; i < proc->n_vars; i++)
    {
      const struct variable *var = proc->vars[i];
      struct hsh_table *grp_hash = group_proc_get (var)->group_hash;
      int count=0;

      tab_text (ssb->t, 0, i * 2 + 1, TAB_LEFT,
                var_get_name (proc->vars[i]));
      tab_text_format (ssb->t, 1, i * 2 + 1, TAB_LEFT,
                       "%s%s", prefix[0], val_lab[0]);
      tab_text_format (ssb->t, 1, i * 2 + 1+ 1, TAB_LEFT,
                       "%s%s", prefix[1], val_lab[1]);

      /* Fill in the group statistics */
      for (count = 0; count < 2; count++)
	{
	  union value search_val;
	  struct group_statistics *gs;

	  if (proc->criterion == CMP_LE)
            search_val.f = proc->critical_value + (count == 0 ? 1.0 : -1.0);
	  else
            search_val = proc->g_value[count];

	  gs = hsh_find (grp_hash, &search_val);
	  assert (gs);

	  tab_double (ssb->t, 2, i * 2 + count+ 1, TAB_RIGHT, gs->n,
                      &proc->weight_format);
	  tab_double (ssb->t, 3, i * 2 + count+ 1, TAB_RIGHT, gs->mean, NULL);
	  tab_double (ssb->t, 4, i * 2 + count+ 1, TAB_RIGHT, gs->std_dev,
                      NULL);
	  tab_double (ssb->t, 5, i * 2 + count+ 1, TAB_RIGHT, gs->se_mean,
                      NULL);
	}
    }
  free (val_lab[0]);
  free (val_lab[1]);
}

/* Initialize the paired values ssbox */
static void
ssbox_paired_init (struct ssbox *this, struct t_test_proc *proc)
{
  int hsize = 6;
  int vsize = proc->n_pairs * 2 + 1;

  this->populate = ssbox_paired_populate;

  ssbox_base_init (this, hsize, vsize);
  tab_title (this->t, _("Paired Sample Statistics"));
  tab_vline (this->t, TAL_GAP, 1, 0, vsize - 1);
  tab_vline (this->t, TAL_2, 2, 0, vsize - 1);
  tab_text (this->t, 2, 0, TAB_CENTER | TAT_TITLE, _("Mean"));
  tab_text (this->t, 3, 0, TAB_CENTER | TAT_TITLE, _("N"));
  tab_text (this->t, 4, 0, TAB_CENTER | TAT_TITLE, _("Std. Deviation"));
  tab_text (this->t, 5, 0, TAB_CENTER | TAT_TITLE, _("SE. Mean"));
}

/* Populate the ssbox for paired values */
static void
ssbox_paired_populate (struct ssbox *ssb, struct t_test_proc *proc)
{
  int i;

  for (i = 0; i < proc->n_pairs; i++)
    {
      struct pair *p = &proc->pairs[i];
      int j;

      tab_text_format (ssb->t, 0, i * 2 + 1, TAB_LEFT, _("Pair %d"), i);
      for (j=0; j < 2; j++)
	{
	  /* Titles */
	  tab_text (ssb->t, 1, i * 2 + j + 1, TAB_LEFT,
                    var_get_name (p->v[j]));

	  /* Values */
	  tab_double (ssb->t, 2, i * 2 + j + 1, TAB_RIGHT, p->mean[j], NULL);
	  tab_double (ssb->t, 3, i * 2 + j + 1, TAB_RIGHT, p->n,
                      &proc->weight_format);
	  tab_double (ssb->t, 4, i * 2 + j + 1, TAB_RIGHT, p->std_dev[j],
                      NULL);
	  tab_double (ssb->t, 5, i * 2 + j + 1, TAB_RIGHT,
                     p->std_dev[j] /sqrt (p->n), NULL);
	}
    }
}

/* Populate the one sample ssbox */
static void
ssbox_one_sample_populate (struct ssbox *ssb, struct t_test_proc *proc)
{
  int i;

  for (i = 0; i < proc->n_vars; i++)
    {
      struct group_statistics *gs = &group_proc_get (proc->vars[i])->ugs;

      tab_text (ssb->t, 0, i + 1, TAB_LEFT, var_get_name (proc->vars[i]));
      tab_double (ssb->t, 1, i + 1, TAB_RIGHT, gs->n, &proc->weight_format);
      tab_double (ssb->t, 2, i + 1, TAB_RIGHT, gs->mean, NULL);
      tab_double (ssb->t, 3, i + 1, TAB_RIGHT, gs->std_dev, NULL);
      tab_double (ssb->t, 4, i + 1, TAB_RIGHT, gs->se_mean, NULL);
    }
}

/* Implementation of the Test Results box struct */

static void trbox_base_init (struct trbox *, size_t n_vars, int cols);
static void trbox_base_finalize (struct trbox *);
static void trbox_independent_samples_init (struct trbox *,
                                            struct t_test_proc *);
static void trbox_independent_samples_populate (struct trbox *,
                                                struct t_test_proc *);
static void trbox_one_sample_init (struct trbox *, struct t_test_proc *);
static void trbox_one_sample_populate (struct trbox *, struct t_test_proc *);
static void trbox_paired_init (struct trbox *, struct t_test_proc *);
static void trbox_paired_populate (struct trbox *, struct t_test_proc *);

/* Create a trbox according to mode*/
static void
trbox_create (struct trbox *trb, struct t_test_proc *proc)
{
  switch (proc->mode)
    {
    case T_1_SAMPLE:
      trbox_one_sample_init (trb, proc);
      break;
    case T_IND_SAMPLES:
      trbox_independent_samples_init (trb, proc);
      break;
    case T_PAIRED:
      trbox_paired_init (trb, proc);
      break;
    default:
      NOT_REACHED ();
    }
}

/* Populate a trbox according to proc */
static void
trbox_populate (struct trbox *trb, struct t_test_proc *proc)
{
  trb->populate (trb, proc);
}

/* Submit and destroy a trbox */
static void
trbox_finalize (struct trbox *trb)
{
  trb->finalize (trb);
}

/* Initialize the independent samples trbox */
static void
trbox_independent_samples_init (struct trbox *self,
                                struct t_test_proc *proc)
{
  const int hsize = 11;
  const int vsize = proc->n_vars * 2 + 3;

  assert (self);
  self->populate = trbox_independent_samples_populate;

  trbox_base_init (self, proc->n_vars * 2, hsize);
  tab_title (self->t, _("Independent Samples Test"));
  tab_hline (self->t, TAL_1, 2, hsize - 1, 1);
  tab_vline (self->t, TAL_2, 2, 0, vsize - 1);
  tab_vline (self->t, TAL_1, 4, 0, vsize - 1);
  tab_box (self->t, -1, -1, -1, TAL_1, 2, 1, hsize - 2, vsize - 1);
  tab_hline (self->t, TAL_1, hsize - 2, hsize - 1, 2);
  tab_box (self->t, -1, -1, -1, TAL_1, hsize - 2, 2, hsize - 1, vsize - 1);
  tab_joint_text (self->t, 2, 0, 3, 0,
                  TAB_CENTER, _("Levene's Test for Equality of Variances"));
  tab_joint_text (self->t, 4, 0, hsize- 1, 0,
                  TAB_CENTER, _("t-test for Equality of Means"));

  tab_text (self->t, 2, 2, TAB_CENTER | TAT_TITLE, _("F"));
  tab_text (self->t, 3, 2, TAB_CENTER | TAT_TITLE, _("Sig."));
  tab_text (self->t, 4, 2, TAB_CENTER | TAT_TITLE, _("t"));
  tab_text (self->t, 5, 2, TAB_CENTER | TAT_TITLE, _("df"));
  tab_text (self->t, 6, 2, TAB_CENTER | TAT_TITLE, _("Sig. (2-tailed)"));
  tab_text (self->t, 7, 2, TAB_CENTER | TAT_TITLE, _("Mean Difference"));
  tab_text (self->t, 8, 2, TAB_CENTER | TAT_TITLE, _("Std. Error Difference"));
  tab_text (self->t, 9, 2, TAB_CENTER | TAT_TITLE, _("Lower"));
  tab_text (self->t, 10, 2, TAB_CENTER | TAT_TITLE, _("Upper"));

  tab_joint_text_format (self->t, 9, 1, 10, 1, TAB_CENTER,
                         _("%g%% Confidence Interval of the Difference"),
                         proc->criteria * 100.0);
}

/* Populate the independent samples trbox */
static void
trbox_independent_samples_populate (struct trbox *self,
                                    struct t_test_proc *proc)
{
  int i;

  for (i = 0; i < proc->n_vars; i++)
    {
      double p, q;

      double t;
      double df;

      double df1, df2;

      double pooled_variance;
      double std_err_diff;
      double mean_diff;

      double se2;

      const struct variable *var = proc->vars[i];
      struct group_proc *grp_data = group_proc_get (var);

      struct hsh_table *grp_hash = grp_data->group_hash;

      struct group_statistics *gs0;
      struct group_statistics *gs1;

      union value search_val;

      if (proc->criterion == CMP_LE)
	search_val.f = proc->critical_value - 1.0;
      else
	search_val = proc->g_value[0];

      gs0 = hsh_find (grp_hash, &search_val);
      assert (gs0);

      if (proc->criterion == CMP_LE)
	search_val.f = proc->critical_value + 1.0;
      else
	search_val = proc->g_value[1];

      gs1 = hsh_find (grp_hash, &search_val);
      assert (gs1);


      tab_text (self->t, 0, i * 2 + 3, TAB_LEFT, var_get_name (proc->vars[i]));
      tab_text (self->t, 1, i * 2 + 3, TAB_LEFT, _("Equal variances assumed"));
      tab_double (self->t, 2, i * 2 + 3, TAB_CENTER, grp_data->levene, NULL);

      /* Now work out the significance of the Levene test */
      df1 = 1;
      df2 = grp_data->ugs.n - 2;
      q = gsl_cdf_fdist_Q (grp_data->levene, df1, df2);
      tab_double (self->t, 3, i * 2 + 3, TAB_CENTER, q, NULL);

      df = gs0->n + gs1->n - 2.0;
      tab_double (self->t, 5, i * 2 + 3, TAB_RIGHT, df, NULL);

      pooled_variance = (gs0->n * pow2 (gs0->s_std_dev)
                         + gs1->n *pow2 (gs1->s_std_dev)) / df ;

      t = (gs0->mean - gs1->mean) / sqrt (pooled_variance);
      t /= sqrt ((gs0->n + gs1->n) / (gs0->n * gs1->n));

      tab_double (self->t, 4, i * 2 + 3, TAB_RIGHT, t, NULL);

      p = gsl_cdf_tdist_P (t, df);
      q = gsl_cdf_tdist_Q (t, df);

      tab_double (self->t, 6, i * 2 + 3, TAB_RIGHT, 2.0 * (t > 0 ? q : p),
                  NULL);

      mean_diff = gs0->mean - gs1->mean;
      tab_double (self->t, 7, i * 2 + 3, TAB_RIGHT, mean_diff, NULL);


      std_err_diff = sqrt (pow2 (gs0->se_mean) + pow2 (gs1->se_mean));
      tab_double (self->t, 8, i * 2 + 3, TAB_RIGHT, std_err_diff, NULL);

      /* Now work out the confidence interval */
      q = (1 - proc->criteria)/2.0;  /* 2-tailed test */

      t = gsl_cdf_tdist_Qinv (q, df);
      tab_double (self->t, 9, i * 2 + 3, TAB_RIGHT,
                 mean_diff - t * std_err_diff, NULL);

      tab_double (self->t, 10, i * 2 + 3, TAB_RIGHT,
                 mean_diff + t * std_err_diff, NULL);


      /* Now for the \sigma_1 != \sigma_2 case */
      tab_text (self->t, 1, i * 2 + 3 + 1,
                TAB_LEFT, _("Equal variances not assumed"));

      se2 = ((pow2 (gs0->s_std_dev) / (gs0->n - 1)) +
             (pow2 (gs1->s_std_dev) / (gs1->n - 1)));

      t = mean_diff / sqrt (se2);
      tab_double (self->t, 4, i * 2 + 3 + 1, TAB_RIGHT, t, NULL);

      df = pow2 (se2) / ((pow2 (pow2 (gs0->s_std_dev) / (gs0->n - 1))
                          / (gs0->n - 1))
                         + (pow2 (pow2 (gs1->s_std_dev) / (gs1->n - 1))
                            / (gs1->n - 1)));
      tab_double (self->t, 5, i * 2 + 3 + 1, TAB_RIGHT, df, NULL);

      p = gsl_cdf_tdist_P (t, df);
      q = gsl_cdf_tdist_Q (t, df);

      tab_double (self->t, 6, i * 2 + 3 + 1, TAB_RIGHT, 2.0 * (t > 0 ? q : p),
                  NULL);

      /* Now work out the confidence interval */
      q = (1 - proc->criteria) / 2.0;  /* 2-tailed test */

      t = gsl_cdf_tdist_Qinv (q, df);

      tab_double (self->t, 7, i * 2 + 3 + 1, TAB_RIGHT, mean_diff, NULL);
      tab_double (self->t, 8, i * 2 + 3 + 1, TAB_RIGHT, std_err_diff, NULL);
      tab_double (self->t, 9, i * 2 + 3 + 1, TAB_RIGHT,
                 mean_diff - t * std_err_diff, NULL);
      tab_double (self->t, 10, i * 2 + 3 + 1, TAB_RIGHT,
                 mean_diff + t * std_err_diff, NULL);
    }
}

/* Initialize the paired samples trbox */
static void
trbox_paired_init (struct trbox *self, struct t_test_proc *proc)
{
  const int hsize=10;
  const int vsize=proc->n_pairs+ 3;

  self->populate = trbox_paired_populate;

  trbox_base_init (self, proc->n_pairs, hsize);
  tab_title (self->t, _("Paired Samples Test"));
  tab_hline (self->t, TAL_1, 2, 6, 1);
  tab_vline (self->t, TAL_2, 2, 0, vsize - 1);
  tab_joint_text (self->t, 2, 0, 6, 0, TAB_CENTER, _("Paired Differences"));
  tab_box (self->t, -1, -1, -1, TAL_1, 2, 1, 6, vsize - 1);
  tab_box (self->t, -1, -1, -1, TAL_1, 6, 0, hsize - 1, vsize - 1);
  tab_hline (self->t, TAL_1, 5, 6, 2);
  tab_vline (self->t, TAL_GAP, 6, 0, 1);

  tab_joint_text_format (self->t, 5, 1, 6, 1, TAB_CENTER,
                         _("%g%% Confidence Interval of the Difference"),
                         proc->criteria*100.0);

  tab_text (self->t, 2, 2, TAB_CENTER | TAT_TITLE, _("Mean"));
  tab_text (self->t, 3, 2, TAB_CENTER | TAT_TITLE, _("Std. Deviation"));
  tab_text (self->t, 4, 2, TAB_CENTER | TAT_TITLE, _("Std. Error Mean"));
  tab_text (self->t, 5, 2, TAB_CENTER | TAT_TITLE, _("Lower"));
  tab_text (self->t, 6, 2, TAB_CENTER | TAT_TITLE, _("Upper"));
  tab_text (self->t, 7, 2, TAB_CENTER | TAT_TITLE, _("t"));
  tab_text (self->t, 8, 2, TAB_CENTER | TAT_TITLE, _("df"));
  tab_text (self->t, 9, 2, TAB_CENTER | TAT_TITLE, _("Sig. (2-tailed)"));
}

/* Populate the paired samples trbox */
static void
trbox_paired_populate (struct trbox *trb,
                       struct t_test_proc *proc)
{
  int i;

  for (i = 0; i < proc->n_pairs; i++)
    {
      struct pair *pair = &proc->pairs[i];
      double p, q;
      double se_mean;

      double n = pair->n;
      double t;
      double df = n - 1;

      tab_text_format (trb->t, 0, i + 3, TAB_LEFT, _("Pair %d"), i);
      tab_text_format (trb->t, 1, i + 3, TAB_LEFT, "%s - %s",
                       var_get_name (pair->v[0]),
                       var_get_name (pair->v[1]));
      tab_double (trb->t, 2, i + 3, TAB_RIGHT, pair->mean_diff, NULL);
      tab_double (trb->t, 3, i + 3, TAB_RIGHT, pair->std_dev_diff, NULL);

      /* SE Mean */
      se_mean = pair->std_dev_diff / sqrt (n);
      tab_double (trb->t, 4, i + 3, TAB_RIGHT, se_mean, NULL);

      /* Now work out the confidence interval */
      q = (1 - proc->criteria) / 2.0;  /* 2-tailed test */

      t = gsl_cdf_tdist_Qinv (q, df);

      tab_double (trb->t, 5, i + 3, TAB_RIGHT,
                 pair->mean_diff - t * se_mean, NULL);
      tab_double (trb->t, 6, i + 3, TAB_RIGHT,
                 pair->mean_diff + t * se_mean, NULL);

      t = ((pair->mean[0] - pair->mean[1])
           / sqrt ((pow2 (pair->s_std_dev[0]) + pow2 (pair->s_std_dev[1])
                    - (2 * pair->correlation
                       * pair->s_std_dev[0] * pair->s_std_dev[1]))
                   / (n - 1)));

      tab_double (trb->t, 7, i + 3, TAB_RIGHT, t, NULL);

      /* Degrees of freedom */
<<<<<<< HEAD
      tab_double (trb->t, 8, i + 3, TAB_RIGHT, df, &proc->weight_format);
=======
      tab_double (trb->t, 8, i+3, TAB_RIGHT, df, wfmt);

      p = gsl_cdf_tdist_P (t,df);
      q = gsl_cdf_tdist_Q (t,df);
>>>>>>> 5ee84736

      p = gsl_cdf_tdist_P (t, df);
      q = gsl_cdf_tdist_P (t, df);

      tab_double (trb->t, 9, i + 3, TAB_RIGHT, 2.0 * (t > 0 ? q : p), NULL);
    }
}

/* Initialize the one sample trbox */
static void
trbox_one_sample_init (struct trbox *self, struct t_test_proc *proc)
{
  const int hsize = 7;
  const int vsize = proc->n_vars + 3;

  self->populate = trbox_one_sample_populate;

  trbox_base_init (self, proc->n_vars, hsize);
  tab_title (self->t, _("One-Sample Test"));
  tab_hline (self->t, TAL_1, 1, hsize - 1, 1);
  tab_vline (self->t, TAL_2, 1, 0, vsize - 1);

  tab_joint_text_format (self->t, 1, 0, hsize - 1, 0, TAB_CENTER,
                         _("Test Value = %f"), proc->testval);

  tab_box (self->t, -1, -1, -1, TAL_1, 1, 1, hsize - 1, vsize - 1);


  tab_joint_text_format (self->t, 5, 1, 6, 1, TAB_CENTER,
                         _("%g%% Confidence Interval of the Difference"),
                         proc->criteria * 100.0);

  tab_vline (self->t, TAL_GAP, 6, 1, 1);
  tab_hline (self->t, TAL_1, 5, 6, 2);
  tab_text (self->t, 1, 2, TAB_CENTER | TAT_TITLE, _("t"));
  tab_text (self->t, 2, 2, TAB_CENTER | TAT_TITLE, _("df"));
  tab_text (self->t, 3, 2, TAB_CENTER | TAT_TITLE, _("Sig. (2-tailed)"));
  tab_text (self->t, 4, 2, TAB_CENTER | TAT_TITLE, _("Mean Difference"));
  tab_text (self->t, 5, 2, TAB_CENTER | TAT_TITLE, _("Lower"));
  tab_text (self->t, 6, 2, TAB_CENTER | TAT_TITLE, _("Upper"));
}

/* Populate the one sample trbox */
static void
trbox_one_sample_populate (struct trbox *trb, struct t_test_proc *proc)
{
  int i;

  assert (trb->t);

  for (i = 0; i < proc->n_vars; i++)
    {
      double t;
      double p, q;
      double df;
      struct group_statistics *gs = &group_proc_get (proc->vars[i])->ugs;

      tab_text (trb->t, 0, i + 3, TAB_LEFT, var_get_name (proc->vars[i]));

      t = (gs->mean - proc->testval) * sqrt (gs->n) / gs->std_dev;

      tab_double (trb->t, 1, i + 3, TAB_RIGHT, t, NULL);

      /* degrees of freedom */
      df = gs->n - 1;

      tab_double (trb->t, 2, i + 3, TAB_RIGHT, df, &proc->weight_format);

      p = gsl_cdf_tdist_P (t, df);
      q = gsl_cdf_tdist_Q (t, df);

      /* Multiply by 2 to get 2-tailed significance, makeing sure we've got
	 the correct tail*/
      tab_double (trb->t, 3, i + 3, TAB_RIGHT, 2.0 * (t > 0 ? q : p), NULL);
      tab_double (trb->t, 4, i + 3, TAB_RIGHT, gs->mean_diff, NULL);


      q = (1 - proc->criteria) / 2.0;  /* 2-tailed test */
      t = gsl_cdf_tdist_Qinv (q, df);

      tab_double (trb->t, 5, i + 3, TAB_RIGHT,
		 gs->mean_diff - t * gs->se_mean, NULL);
      tab_double (trb->t, 6, i + 3, TAB_RIGHT,
		 gs->mean_diff + t * gs->se_mean, NULL);
    }
}

/* Base initializer for the generalized trbox */
static void
trbox_base_init (struct trbox *self, size_t data_rows, int cols)
{
  const size_t rows = 3 + data_rows;

  self->finalize = trbox_base_finalize;
  self->t = tab_create (cols, rows, 0);
  tab_headers (self->t, 0, 0, 3, 0);
  tab_box (self->t, TAL_2, TAL_2, TAL_0, TAL_0, 0, 0, cols - 1, rows - 1);
  tab_hline (self->t, TAL_2, 0, cols- 1, 3);
  tab_dim (self->t, tab_natural_dimensions, NULL);
}

/* Base finalizer for the trbox */
static void
trbox_base_finalize (struct trbox *trb)
{
  tab_submit (trb->t);
}

/* Create, populate and submit the Paired Samples Correlation box */
static void
pscbox (struct t_test_proc *proc)
{
  const int rows=1+proc->n_pairs;
  const int cols=5;
  int i;

  struct tab_table *table;

  table = tab_create (cols, rows, 0);

  tab_columns (table, SOM_COL_DOWN, 1);
  tab_headers (table, 0, 0, 1, 0);
  tab_box (table, TAL_2, TAL_2, TAL_0, TAL_1, 0, 0, cols - 1, rows - 1);
  tab_hline (table, TAL_2, 0, cols - 1, 1);
  tab_vline (table, TAL_2, 2, 0, rows - 1);
  tab_dim (table, tab_natural_dimensions, NULL);
  tab_title (table, _("Paired Samples Correlations"));

  /* column headings */
  tab_text (table, 2, 0, TAB_CENTER | TAT_TITLE, _("N"));
  tab_text (table, 3, 0, TAB_CENTER | TAT_TITLE, _("Correlation"));
  tab_text (table, 4, 0, TAB_CENTER | TAT_TITLE, _("Sig."));

  for (i = 0; i < proc->n_pairs; i++)
    {
      struct pair *pair = &proc->pairs[i];
      double p, q;
      double df = pair->n -2;
      double correlation_t = (pair->correlation * sqrt (df) /
                              sqrt (1 - pow2 (pair->correlation)));

      /* row headings */
      tab_text_format (table, 0, i + 1, TAB_LEFT | TAT_TITLE,
                       _("Pair %d"), i);
      tab_text_format (table, 1, i + 1, TAB_LEFT | TAT_TITLE,
                       _("%s & %s"),
                       var_get_name (pair->v[0]),
                       var_get_name (pair->v[1]));

      /* row data */
      tab_double (table, 2, i + 1, TAB_RIGHT, pair->n, &proc->weight_format);
      tab_double (table, 3, i + 1, TAB_RIGHT, pair->correlation, NULL);

      p = gsl_cdf_tdist_P (correlation_t, df);
      q = gsl_cdf_tdist_Q (correlation_t, df);
      tab_double (table, 4, i + 1, TAB_RIGHT,
                 2.0 * (correlation_t > 0 ? q : p), NULL);
    }

  tab_submit (table);
}

/* Calculation Implementation */

/* Calculations common to all variants of the T test. */
static void
common_calc (const struct dictionary *dict,
             struct t_test_proc *proc,
             struct casereader *reader)
{
  struct ccase *c;
  int i;

  for (i = 0; i < proc->n_vars; i++)
    {
      struct group_statistics *gs = &group_proc_get (proc->vars[i])->ugs;
      gs->sum = 0;
      gs->n = 0;
      gs->ssq = 0;
      gs->sum_diff = 0;
    }

  for (; (c = casereader_read (reader)) != NULL; case_unref (c))
    {
      double weight = dict_get_case_weight (dict, c, NULL);

      /* Listwise has to be implicit if the independent variable
         is missing ?? */
      if (proc->mode == T_IND_SAMPLES)
        {
          if (var_is_value_missing (proc->indep_var,
                                    case_data (c, proc->indep_var),
                                    proc->exclude))
            continue;
        }

      for (i = 0; i < proc->n_vars; i++)
        {
          const struct variable *v = proc->vars[i];
          const union value *val = case_data (c, v);

          if (!var_is_value_missing (v, val, proc->exclude))
            {
              struct group_statistics *gs;
              gs = &group_proc_get (v)->ugs;

              gs->n += weight;
              gs->sum += weight * val->f;
              gs->ssq += weight * pow2 (val->f);
            }
        }
    }
  casereader_destroy (reader);

  for (i = 0; i < proc->n_vars; i++)
    {
      struct group_statistics *gs = &group_proc_get (proc->vars[i])->ugs;

      gs->mean = gs->sum / gs->n;
      gs->s_std_dev = sqrt (((gs->ssq / gs->n) - pow2 (gs->mean)));
      gs->std_dev = sqrt (gs->n / (gs->n- 1)
                          * ((gs->ssq / gs->n) - pow2 (gs->mean)));
      gs->se_mean = gs->std_dev / sqrt (gs->n);
      gs->mean_diff = gs->sum_diff / gs->n;
    }
}

/* Calculations for one sample T test. */
static int
one_sample_calc (const struct dictionary *dict, struct t_test_proc *proc,
                 struct casereader *reader)
{
  struct ccase *c;
  int i;

  for (i = 0; i < proc->n_vars; i++)
    {
      struct group_statistics *gs = &group_proc_get (proc->vars[i])->ugs;
      gs->sum_diff = 0;
    }

  for (; (c = casereader_read (reader)) != NULL; case_unref (c))
    {
      double weight = dict_get_case_weight (dict, c, NULL);
      for (i = 0; i < proc->n_vars; i++)
        {
          const struct variable *v = proc->vars[i];
          struct group_statistics *gs = &group_proc_get (v)->ugs;
          const union value *val = case_data (c, v);
          if (!var_is_value_missing (v, val, proc->exclude))
            gs->sum_diff += weight * (val->f - proc->testval);
        }
    }

  for (i = 0; i < proc->n_vars; i++)
    {
      struct group_statistics *gs = &group_proc_get (proc->vars[i])->ugs;
      gs->mean_diff = gs->sum_diff / gs->n;
    }

  casereader_destroy (reader);

  return 0;
}

static int
paired_calc (const struct dictionary *dict, struct t_test_proc *proc,
             struct casereader *reader)
{
  struct ccase *c;
  int i;

  for (i = 0; i < proc->n_pairs; i++)
    {
      struct pair *pair = &proc->pairs[i];
      pair->n = 0;
      pair->sum[0] = pair->sum[1] = 0;
      pair->ssq[0] = pair->ssq[1] = 0;
      pair->sum_of_prod = 0;
      pair->correlation = 0;
      pair->sum_of_diffs = 0;
      pair->ssq_diffs = 0;
    }

  for (; (c = casereader_read (reader)) != NULL; case_unref (c))
    {
      double weight = dict_get_case_weight (dict, c, NULL);
      for (i = 0; i < proc->n_pairs; i++)
        {
          struct pair *pair = &proc->pairs[i];
          const struct variable *v0 = pair->v[0];
          const struct variable *v1 = pair->v[1];

          const union value *val0 = case_data (c, v0);
          const union value *val1 = case_data (c, v1);

          if (!var_is_value_missing (v0, val0, proc->exclude)
              && !var_is_value_missing (v1, val1, proc->exclude))
            {
              pair->n += weight;
              pair->sum[0] += weight * val0->f;
              pair->sum[1] += weight * val1->f;
              pair->ssq[0] += weight * pow2 (val0->f);
              pair->ssq[1] += weight * pow2 (val1->f);
              pair->sum_of_prod += weight * val0->f * val1->f;
              pair->sum_of_diffs += weight * (val0->f - val1->f);
              pair->ssq_diffs += weight * pow2 (val0->f - val1->f);
            }
        }
    }

  for (i = 0; i < proc->n_pairs; i++)
    {
      struct pair *pair = &proc->pairs[i];
      const double n = pair->n;
      int j;

      for (j=0; j < 2; j++)
	{
	  pair->mean[j] = pair->sum[j] / n;
	  pair->s_std_dev[j] = sqrt ((pair->ssq[j] / n
                                      - pow2 (pair->mean[j])));
	  pair->std_dev[j] = sqrt (n / (n- 1) * (pair->ssq[j] / n
                                                - pow2 (pair->mean[j])));
	}

      pair->correlation = (pair->sum_of_prod / pair->n
                           - pair->mean[0] * pair->mean[1]);
      /* correlation now actually contains the covariance */
      pair->correlation /= pair->std_dev[0] * pair->std_dev[1];
      pair->correlation *= pair->n / (pair->n - 1);

      pair->mean_diff = pair->sum_of_diffs / n;
      pair->std_dev_diff = sqrt (n / (n - 1) * ((pair->ssq_diffs / n)
                                                - pow2 (pair->mean_diff)));
    }

  casereader_destroy (reader);
  return 0;
}

static int
group_calc (const struct dictionary *dict, struct t_test_proc *proc,
            struct casereader *reader)
{
  struct ccase *c;
  int i;

  for (i = 0; i < proc->n_vars; i++)
    {
      struct group_proc *ttpr = group_proc_get (proc->vars[i]);
      int j;

      /* There's always 2 groups for a T - TEST */
      ttpr->n_groups = 2;
      ttpr->group_hash = hsh_create (2,
                                     (hsh_compare_func *) compare_group_binary,
                                     (hsh_hash_func *) hash_group_binary,
                                     (hsh_free_func *) free_group,
                                     proc);

      for (j = 0; j < 2; j++)
	{
	  struct group_statistics *gs = xmalloc (sizeof *gs);
	  gs->sum = 0;
	  gs->n = 0;
	  gs->ssq = 0;
	  if (proc->criterion == CMP_EQ)
            gs->id = proc->g_value[j];
	  else
	    {
	      if (j == 0)
		gs->id.f = proc->critical_value - 1.0;
	      else
		gs->id.f = proc->critical_value + 1.0;
	    }

	  hsh_insert (ttpr->group_hash, gs);
	}
    }

  for (; (c = casereader_read (reader)) != NULL; case_unref (c))
    {
      const double weight = dict_get_case_weight (dict, c, NULL);
      const union value *gv;

      if (var_is_value_missing (proc->indep_var,
                                case_data (c, proc->indep_var), proc->exclude))
        continue;

      gv = case_data (c, proc->indep_var);
      for (i = 0; i < proc->n_vars; i++)
        {
          const struct variable *var = proc->vars[i];
          const union value *val = case_data (c, var);
          struct hsh_table *grp_hash = group_proc_get (var)->group_hash;
          struct group_statistics *gs = hsh_find (grp_hash, gv);

          /* If the independent variable doesn't match either of the values
             for this case then move on to the next case. */
          if (gs == NULL)
            break;

          if (!var_is_value_missing (var, val, proc->exclude))
            {
              gs->n += weight;
              gs->sum += weight * val->f;
              gs->ssq += weight * pow2 (val->f);
            }
        }
    }

  for (i = 0; i < proc->n_vars; i++)
    {
      const struct variable *var = proc->vars[i];
      struct hsh_table *grp_hash = group_proc_get (var)->group_hash;
      struct hsh_iterator g;
      struct group_statistics *gs;
      int count = 0;

      for (gs = hsh_first (grp_hash, &g); gs != NULL;
	   gs = hsh_next (grp_hash, &g))
	{
	  gs->mean = gs->sum / gs->n;
	  gs->s_std_dev = sqrt (((gs->ssq / gs->n) - pow2 (gs->mean)));
	  gs->std_dev = sqrt (gs->n / (gs->n- 1)
                              * ((gs->ssq / gs->n) - pow2 (gs->mean)));
	  gs->se_mean = gs->std_dev / sqrt (gs->n);
	  count++;
	}
      assert (count == 2);
    }

  casereader_destroy (reader);

  return 0;
}

static void
calculate (struct t_test_proc *proc,
           struct casereader *input, const struct dataset *ds)
{
  const struct dictionary *dict = dataset_dict (ds);
  struct ssbox stat_summary_box;
  struct trbox test_results_box;
  struct taint *taint;
  struct ccase *c;

  c = casereader_peek (input, 0);
  if (c == NULL)
    {
      casereader_destroy (input);
      return;
    }
  output_split_file_values (ds, c);
  case_unref (c);

  if (proc->listwise_missing)
    input = casereader_create_filter_missing (input,
                                              proc->vars,
                                              proc->n_vars,
                                              proc->exclude, NULL, NULL);
  input = casereader_create_filter_weight (input, dict, NULL, NULL);
  taint = taint_clone (casereader_get_taint (input));

  common_calc (dict, proc, casereader_clone (input));
  switch (proc->mode)
    {
    case T_1_SAMPLE:
      one_sample_calc (dict, proc, input);
      break;
    case T_PAIRED:
      paired_calc (dict, proc, input);
      break;
    case T_IND_SAMPLES:
      group_calc (dict, proc, casereader_clone (input));
      levene (dict, input, proc->indep_var, proc->n_vars, proc->vars,
              proc->exclude);
      break;
    default:
      NOT_REACHED ();
    }

  if (!taint_has_tainted_successor (taint))
    {
      ssbox_create (&stat_summary_box, proc);
      ssbox_populate (&stat_summary_box, proc);
      ssbox_finalize (&stat_summary_box);

      if (proc->mode == T_PAIRED)
        pscbox (proc);

      trbox_create (&test_results_box, proc);
      trbox_populate (&test_results_box, proc);
      trbox_finalize (&test_results_box);
    }

  taint_destroy (taint);
}

/* return 0 if G belongs to group 0,
          1 if it belongs to group 1,
          2 if it belongs to neither group */
static int
which_group (const struct group_statistics *g,
             const struct t_test_proc *proc)
{
  int width = var_get_width (proc->indep_var);

  if (0 == value_compare_3way (&g->id, &proc->g_value[0], width))
    return 0;

  if (0 == value_compare_3way (&g->id, &proc->g_value[1], width))
    return 1;

  return 2;
}

/* Return -1 if the id of a is less than b; +1 if greater than and
   0 if equal */
static int
compare_group_binary (const struct group_statistics *a,
                      const struct group_statistics *b,
                      const struct t_test_proc *proc)
{
  int flag_a;
  int flag_b;

  if (proc->criterion == CMP_LE)
    {
      flag_a = (a->id.f < proc->critical_value);
      flag_b = (b->id.f < proc->critical_value);
    }
  else
    {
      flag_a = which_group (a, proc);
      flag_b = which_group (b, proc);
    }

  if (flag_a < flag_b)
    return - 1;

  return (flag_a > flag_b);
}

/* This is a degenerate case of a hash, since it can only return three possible
   values.  It's really a comparison, being used as a hash function */

static unsigned
hash_group_binary (const struct group_statistics *g,
                   const struct t_test_proc *proc)
{
  return (proc->criterion == CMP_LE
          ? g->id.f < proc->critical_value
          : which_group (g, proc));
}

/*
  Local Variables:
  mode: c
  End:
*/<|MERGE_RESOLUTION|>--- conflicted
+++ resolved
@@ -975,17 +975,10 @@
       tab_double (trb->t, 7, i + 3, TAB_RIGHT, t, NULL);
 
       /* Degrees of freedom */
-<<<<<<< HEAD
       tab_double (trb->t, 8, i + 3, TAB_RIGHT, df, &proc->weight_format);
-=======
-      tab_double (trb->t, 8, i+3, TAB_RIGHT, df, wfmt);
 
       p = gsl_cdf_tdist_P (t,df);
       q = gsl_cdf_tdist_Q (t,df);
->>>>>>> 5ee84736
-
-      p = gsl_cdf_tdist_P (t, df);
-      q = gsl_cdf_tdist_P (t, df);
 
       tab_double (trb->t, 9, i + 3, TAB_RIGHT, 2.0 * (t > 0 ? q : p), NULL);
     }
