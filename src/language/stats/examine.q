--- conflicted
+++ resolved
@@ -1,9 +1,5 @@
 /* PSPP - a program for statistical analysis.
-<<<<<<< HEAD
    Copyright (C) 2004, 2008, 2009 Free Software Foundation, Inc.
-=======
-   Copyright (C) 2004, 2009 Free Software Foundation, Inc.
->>>>>>> da299bd9
 
    This program is free software: you can redistribute it and/or modify
    it under the terms of the GNU General Public License as published by
@@ -43,7 +39,6 @@
 #include <data/subcase.h>
 #include <data/value-labels.h>
 #include <data/variable.h>
-#include <data/format.h>
 #include <language/command.h>
 #include <language/dictionary/split-file.h>
 #include <language/lexer/lexer.h>
@@ -162,22 +157,10 @@
   /* The independent variable */
   const struct variable const* indep_var[2];
 
-<<<<<<< HEAD
   /* A list of results for this factor */
   struct ll_list result_list ;
 };
 
-=======
-/* Output functions */
-static void show_summary (const struct variable **dependent_var, int n_dep_var,
-			  const struct dictionary *dict,
-			  const struct factor *f);
-
-static void show_extremes (const struct variable **dependent_var,
-			   int n_dep_var,
-			   const struct factor *factor,
-			   int n_extremities);
->>>>>>> da299bd9
 
 static void
 factor_destroy (struct xfactor *fctr)
@@ -224,6 +207,7 @@
 
 /* Output functions */
 static void show_summary (const struct variable **dependent_var, int n_dep_var,
+			  const struct dictionary *dict,
 			  const struct xfactor *f);
 
 
@@ -412,19 +396,14 @@
 
 
 static void
-<<<<<<< HEAD
 show_npplot (const struct variable **dependent_var,
 	     int n_dep_var,
 	     const struct xfactor *fctr)
-=======
-output_examine (const struct dictionary *dict)
->>>>>>> da299bd9
 {
   int v;
 
   for (v = 0; v < n_dep_var; ++v)
     {
-<<<<<<< HEAD
       struct ll *ll;
       for (ll = ll_head (&fctr->result_list);
 	   ll != ll_null (&fctr->result_list);
@@ -438,9 +417,6 @@
 	  ds_put_format (&str, "%s ", var_get_name (dependent_var[v]));
 
 	  factor_to_string (fctr, result, &str);
-=======
-      show_summary (dependent_vars, n_dependent_vars, dict, 0);
->>>>>>> da299bd9
 
 	  np_plot ((struct np*) result->metrics[v].np, ds_cstr(&str));
 
@@ -571,14 +547,6 @@
 }
 
 
-<<<<<<< HEAD
-=======
-  /* Show grouped statistics  as appropriate */
-  fctr = factors;
-  while ( fctr )
-    {
-      show_summary (dependent_vars, n_dependent_vars, dict, fctr);
->>>>>>> da299bd9
 
 static void
 show_boxplot_variables (const struct variable **dependent_var,
@@ -661,11 +629,11 @@
 
 /* Show all the appropriate tables */
 static void
-output_examine (void)
+output_examine (const struct dictionary *dict)
 {
   struct ll *ll;
 
-  show_summary (dependent_vars, n_dependent_vars, &level0_factor);
+  show_summary (dependent_vars, n_dependent_vars, dict, &level0_factor);
 
   if ( cmd.a_statistics[XMN_ST_EXTREME] )
     show_extremes (dependent_vars, n_dependent_vars, &level0_factor);
@@ -692,7 +660,7 @@
        ll != ll_null (&factor_list); ll = ll_next (ll))
     {
       struct xfactor *factor = ll_data (ll, struct xfactor, ll);
-      show_summary (dependent_vars, n_dependent_vars, factor);
+      show_summary (dependent_vars, n_dependent_vars, dict, factor);
 
       if ( cmd.a_statistics[XMN_ST_EXTREME] )
 	show_extremes (dependent_vars, n_dependent_vars, factor);
@@ -933,7 +901,6 @@
       case_unref (c);
     }
 
-<<<<<<< HEAD
   for (v = 0; v < n_dependent_vars; ++v)
     {
       struct casewriter *writer;
@@ -974,22 +941,6 @@
 
 	  const double weight = wv ? case_data (c, wv)->f : 1.0;
 	  const union value *value = case_data (c, dependent_vars[v]);
-=======
-static void populate_percentiles (struct tab_table *tbl, int col, int row,
-				  const struct metrics *m);
-
-static void populate_descriptives (struct tab_table *t, int col, int row,
-				   const struct variable *,
-				   const struct metrics *fs);
-
-static void populate_extremes (struct tab_table *t, int col, int row, int n,
-			       const struct variable *var,
-			       const struct metrics *m);
-
-static void populate_summary (struct tab_table *t, int col, int row,
-			      const struct dictionary *dict,
-			      const struct metrics *m);
->>>>>>> da299bd9
 
 	  if (weight != SYSMIS)
 	    minimize (&result->metrics[v].cmin, weight);
@@ -1228,14 +1179,9 @@
       casegrouper_destroy (grouper1);
     }
 
-<<<<<<< HEAD
   casereader_destroy (input);
-=======
-  if (ok)
-    output_examine (dict);
->>>>>>> da299bd9
-
-  output_examine ();
+
+  output_examine (dict);
 
   factor_destroy (&level0_factor);
 
@@ -1255,13 +1201,12 @@
 
 static void
 show_summary (const struct variable **dependent_var, int n_dep_var,
-<<<<<<< HEAD
+	      const struct dictionary *dict,
 	      const struct xfactor *fctr)
-=======
-	      const struct dictionary *dict,
-	      const struct factor *fctr)
->>>>>>> da299bd9
-{
+{
+  const struct variable *wv = dict_get_weight (dict);
+  const struct fmt_spec *wfmt = wv ? var_get_print_format (wv) : & F_8_0;
+
   static const char *subtitle[]=
     {
       N_("Valid"),
@@ -1387,18 +1332,9 @@
 		var_to_string (dependent_var[v])
 		);
 
-<<<<<<< HEAD
 
       for (ll = ll_head (&fctr->result_list);
 	   ll != ll_null (&fctr->result_list); ll = ll_next (ll))
-=======
-      if ( !fctr )
-	populate_summary (tbl, heading_columns,
-			 (i * n_factors) + heading_rows,
-			  dict,
-			 &totals[i]);
-      else
->>>>>>> da299bd9
 	{
 	  double n;
 	  const struct factor_result *result =
@@ -1452,14 +1388,6 @@
 		}
 	    }
 
-<<<<<<< HEAD
-=======
-	      populate_summary (tbl, heading_columns,
-				(i * n_factors) + count
-				+ heading_rows,
-				dict,
-				& (*fs)->m[i]);
->>>>>>> da299bd9
 
 	  moments1_calculate (result->metrics[v].moments,
 			      &n, &result->metrics[v].mean,
@@ -1470,10 +1398,10 @@
 	  result->metrics[v].se_mean = sqrt (result->metrics[v].variance / n) ;
 
 	  /* Total Valid */
-	  tab_float (tbl, heading_columns,
+	  tab_double (tbl, heading_columns,
 		     heading_rows + j + v * ll_count (&fctr->result_list),
 		     TAB_LEFT,
-		     n, 8, 0);
+		     n, wfmt);
 
 	  tab_text (tbl, heading_columns + 1,
 		    heading_rows + j + v * ll_count (&fctr->result_list),
@@ -1481,11 +1409,11 @@
 		    "%g%%", n * 100.0 / result->metrics[v].n);
 
 	  /* Total Missing */
-	  tab_float (tbl, heading_columns + 2,
+	  tab_double (tbl, heading_columns + 2,
 		     heading_rows + j + v * ll_count (&fctr->result_list),
 		     TAB_LEFT,
 		     result->metrics[v].n - n,
-		     8, 0);
+		     wfmt);
 
 	  tab_text (tbl, heading_columns + 3,
 		    heading_rows + j + v * ll_count (&fctr->result_list),
@@ -1495,11 +1423,11 @@
 		    );
 
 	  /* Total Valid + Missing */
-	  tab_float (tbl, heading_columns + 4,
+	  tab_double (tbl, heading_columns + 4,
 		     heading_rows + j + v * ll_count (&fctr->result_list),
 		     TAB_LEFT,
 		     result->metrics[v].n,
-		     8, 0);
+		     wfmt);
 
 	  tab_text (tbl, heading_columns + 5,
 		    heading_rows + j + v * ll_count (&fctr->result_list),
@@ -1512,45 +1440,16 @@
 	}
     }
 
-<<<<<<< HEAD
-=======
+
   tab_submit (tbl);
 }
 
+#define DESCRIPTIVE_ROWS 13
 
 static void
-populate_summary (struct tab_table *t, int col, int row,
-		  const struct dictionary *dict,
-		  const struct metrics *m)
-
-{
-  const double total = m->n + m->n_missing ;
-
-  const struct variable *wv = dict_get_weight (dict);
-  const struct fmt_spec *wfmt = wv ? var_get_print_format (wv) : & F_8_0;
-
-  tab_double (t, col + 0, row + 0, TAB_RIGHT, m->n, wfmt);
-
-  tab_double (t, col + 2, row + 0, TAB_RIGHT, m->n_missing, wfmt);
-
-  tab_double (t, col + 4, row + 0, TAB_RIGHT, total, wfmt);
->>>>>>> da299bd9
-
-  tab_submit (tbl);
-}
-
-#define DESCRIPTIVE_ROWS 13
-
-static void
-<<<<<<< HEAD
 show_descriptives (const struct variable **dependent_var,
 		   int n_dep_var,
 		   const struct xfactor *fctr)
-=======
-show_extremes (const struct variable **dependent_var, int n_dep_var,
-	       const struct factor *fctr,
-	       int n_extremities)
->>>>>>> da299bd9
 {
   int v;
   int heading_columns = 3;
@@ -1558,12 +1457,6 @@
   const int heading_rows = 1;
   struct tab_table *tbl;
 
-<<<<<<< HEAD
-=======
-
-
-  int n_factors = 1;
->>>>>>> da299bd9
   int n_rows ;
   n_rows = n_dep_var;
 
@@ -1630,7 +1523,6 @@
 	  const struct factor_result *result =
 	    ll_data (ll, struct factor_result, ll);
 
-<<<<<<< HEAD
 	  const double t =
 	    gsl_cdf_tdist_Qinv ((1 - cmd.n_cinterval[0] / 100.0) / 2.0,
                                       result->metrics[v].n - 1);
@@ -1641,19 +1533,6 @@
 	      tab_hline (tbl, TAL_1, left_col, n_cols - 1,
 			 heading_rows + row_var_start + i * DESCRIPTIVE_ROWS);
 	    }
-=======
-      if ( !fctr )
-	populate_extremes (tbl, heading_columns - 2,
-			   i * 2 * n_extremities * n_factors  + heading_rows,
-			   n_extremities,
-			   dependent_var[i],
-			   &totals[i]);
-      else
-	{
-	  struct factor_statistics **fs = fctr->fs;
-	  int count = 0 ;
-	  const union value *prev  = NULL;
->>>>>>> da299bd9
 
 	  if ( fctr->indep_var[0])
 	    {
@@ -1747,93 +1626,93 @@
 
 	  /* Now the statistics ... */
 
-	  tab_float (tbl, n_cols - 2,
+	  tab_double (tbl, n_cols - 2,
 		    heading_rows + row_var_start + i * DESCRIPTIVE_ROWS,
 		     TAB_CENTER,
 		     result->metrics[v].mean,
-		     8, 2);
-
-	  tab_float (tbl, n_cols - 1,
+		     NULL);
+
+	  tab_double (tbl, n_cols - 1,
 		    heading_rows + row_var_start + i * DESCRIPTIVE_ROWS,
 		     TAB_CENTER,
 		     result->metrics[v].se_mean,
-		     8, 3);
-
-
-	  tab_float (tbl, n_cols - 2,
+		     NULL);
+
+
+	  tab_double (tbl, n_cols - 2,
 		     heading_rows + row_var_start + 1 + i * DESCRIPTIVE_ROWS,
 		     TAB_CENTER,
 		     result->metrics[v].mean - t *
 		      result->metrics[v].se_mean,
-		     8, 3);
-
-	  tab_float (tbl, n_cols - 2,
+		     NULL);
+
+	  tab_double (tbl, n_cols - 2,
 		     heading_rows + row_var_start + 2 + i * DESCRIPTIVE_ROWS,
 		     TAB_CENTER,
 		     result->metrics[v].mean + t *
 		      result->metrics[v].se_mean,
-		     8, 3);
-
-
-	  tab_float (tbl, n_cols - 2,
+		     NULL);
+
+
+	  tab_double (tbl, n_cols - 2,
 		     heading_rows + row_var_start + 3 + i * DESCRIPTIVE_ROWS,
 		     TAB_CENTER,
 		     trimmed_mean_calculate ((struct trimmed_mean *) result->metrics[v].trimmed_mean),
-		     8, 2);
-
-
-	  tab_float (tbl, n_cols - 2,
+		     NULL);
+
+
+	  tab_double (tbl, n_cols - 2,
 		     heading_rows + row_var_start + 4 + i * DESCRIPTIVE_ROWS,
 		     TAB_CENTER,
 		     percentile_calculate (result->metrics[v].quartiles[1], percentile_algorithm),
-		     8, 2);
-
-
-	  tab_float (tbl, n_cols - 2,
+		     NULL);
+
+
+	  tab_double (tbl, n_cols - 2,
 		     heading_rows + row_var_start + 5 + i * DESCRIPTIVE_ROWS,
 		     TAB_CENTER,
 		     result->metrics[v].variance,
-		     8, 3);
-
-	  tab_float (tbl, n_cols - 2,
+		     NULL);
+
+	  tab_double (tbl, n_cols - 2,
 		     heading_rows + row_var_start + 6 + i * DESCRIPTIVE_ROWS,
 		     TAB_CENTER,
 		     sqrt (result->metrics[v].variance),
-		     8, 3);
-
-	  tab_float (tbl, n_cols - 2,
+		     NULL);
+
+	  tab_double (tbl, n_cols - 2,
 		     heading_rows + row_var_start + 10 + i * DESCRIPTIVE_ROWS,
 		     TAB_CENTER,
 		     percentile_calculate (result->metrics[v].quartiles[2],
 					   percentile_algorithm) -
 		     percentile_calculate (result->metrics[v].quartiles[0],
 					   percentile_algorithm),
-		     8, 2);
-
-
-	  tab_float (tbl, n_cols - 2,
+		     NULL);
+
+
+	  tab_double (tbl, n_cols - 2,
 		     heading_rows + row_var_start + 11 + i * DESCRIPTIVE_ROWS,
 		     TAB_CENTER,
 		     result->metrics[v].skewness,
-		     8, 3);
-
-	  tab_float (tbl, n_cols - 2,
+		     NULL);
+
+	  tab_double (tbl, n_cols - 2,
 		     heading_rows + row_var_start + 12 + i * DESCRIPTIVE_ROWS,
 		     TAB_CENTER,
 		     result->metrics[v].kurtosis,
-		     8, 3);
-
-	  tab_float (tbl, n_cols - 1,
+		     NULL);
+
+	  tab_double (tbl, n_cols - 1,
 		     heading_rows + row_var_start + 11 + i * DESCRIPTIVE_ROWS,
 		     TAB_CENTER,
 		     calc_seskew (result->metrics[v].n),
-		     8, 3);
-
-	  tab_float (tbl, n_cols - 1,
+		     NULL);
+
+	  tab_double (tbl, n_cols - 1,
 		     heading_rows + row_var_start + 12 + i * DESCRIPTIVE_ROWS,
 		     TAB_CENTER,
 		     calc_sekurt (result->metrics[v].n),
-		     8, 3);
+		     NULL);
 
 	  {
 	    struct extremum *minimum, *maximum ;
@@ -1844,23 +1723,23 @@
 	    maximum = ll_data (max_ll, struct extremum, ll);
 	    minimum = ll_data (min_ll, struct extremum, ll);
 
-	    tab_float (tbl, n_cols - 2,
+	    tab_double (tbl, n_cols - 2,
 		       heading_rows + row_var_start + 7 + i * DESCRIPTIVE_ROWS,
 		       TAB_CENTER,
 		       minimum->value,
-		       8, 3);
-
-	    tab_float (tbl, n_cols - 2,
+		       NULL);
+
+	    tab_double (tbl, n_cols - 2,
 		       heading_rows + row_var_start + 8 + i * DESCRIPTIVE_ROWS,
 		       TAB_CENTER,
 		       maximum->value,
-		       8, 3);
-
-	    tab_float (tbl, n_cols - 2,
+		       NULL);
+
+	    tab_double (tbl, n_cols - 2,
 		       heading_rows + row_var_start + 9 + i * DESCRIPTIVE_ROWS,
 		       TAB_CENTER,
 		       maximum->value - minimum->value,
-		       8, 3);
+		       NULL);
 	  }
 	}
     }
@@ -1880,7 +1759,6 @@
 
 
 
-<<<<<<< HEAD
 static void
 show_extremes (const struct variable **dependent_var,
 	       int n_dep_var,
@@ -1891,12 +1769,6 @@
   int n_cols;
   const int heading_rows = 1;
   struct tab_table *tbl;
-=======
-	      populate_extremes (tbl, heading_columns - 2,
-				 row, n_extremities,
-				 dependent_var[i],
-				 & (*fs)->m[i]);
->>>>>>> da299bd9
 
   int n_rows ;
   n_rows = n_dep_var;
@@ -1921,7 +1793,6 @@
   tbl = tab_create (n_cols, n_rows, 0);
   tab_headers (tbl, heading_columns, 0, heading_rows, 0);
 
-<<<<<<< HEAD
   tab_dim (tbl, tab_natural_dimensions);
 
   /* Outline the box */
@@ -1931,22 +1802,6 @@
 	   0, 0,
 	   n_cols - 1, n_rows - 1);
 
-=======
-/* Fill in the extremities table */
-static void
-populate_extremes (struct tab_table *t,
-		   int col, int row, int n,
-		   const struct variable *var,
-		   const struct metrics *m)
-{
-  int extremity;
-  int idx=0;
-
-  tab_text (t, col, row,
-	   TAB_RIGHT | TAT_TITLE ,
-	   _ ("Highest")
-	   );
->>>>>>> da299bd9
 
   tab_hline (tbl, TAL_2, 0, n_cols - 1, heading_rows );
   tab_hline (tbl, TAL_2, 1, n_cols - 1, heading_rows );
@@ -1960,16 +1815,9 @@
 
   for (v = 0 ; v < n_dep_var ; ++v )
     {
-<<<<<<< HEAD
       struct ll *ll;
       int i = 0;
       const int row_var_start = v * cmd.st_n * 2 * ll_count(&fctr->result_list);
-=======
-      /* Highest */
-      tab_fixed (t, col + 1, row + extremity,
-		TAB_RIGHT,
-		extremity + 1, 8, 0);
->>>>>>> da299bd9
 
       tab_text (tbl,
 		0,
@@ -1978,7 +1826,6 @@
 		var_to_string (dependent_var[v])
 		);
 
-<<<<<<< HEAD
       for (ll = ll_head (&fctr->result_list);
 	   ll != ll_null (&fctr->result_list); i++, ll = ll_next (ll))
 	{
@@ -1986,12 +1833,6 @@
 	  struct ll *min_ll;
 	  struct ll *max_ll;
 	  const int row_result_start = i * cmd.st_n * 2;
-=======
-      /* Lowest */
-      tab_fixed (t, col + 1, row + extremity + n,
-		TAB_RIGHT,
-		extremity + 1, 8, 0);
->>>>>>> da299bd9
 
 	  const struct factor_result *result =
 	    ll_data (ll, struct factor_result, ll);
@@ -2017,7 +1858,6 @@
 	    }
 
 
-<<<<<<< HEAD
 	  min_ll = ll_head (extrema_list (result->metrics[v].minima));
 	  for (e = 0; e < cmd.st_n;)
 	    {
@@ -2026,29 +1866,21 @@
 
 	      while (weight-- > 0 && e < cmd.st_n)
 		{
-		  tab_float (tbl, n_cols - 1,
+		  tab_double (tbl, n_cols - 1,
 			     heading_rows + row_var_start + row_result_start + cmd.st_n + e,
 			     TAB_RIGHT,
 			     minimum->value,
-			     8, 2);
-
-
-		  tab_float (tbl, n_cols - 2,
-			     heading_rows + row_var_start + row_result_start + cmd.st_n + e,
+			     NULL);
+
+
+		  tab_fixed (tbl, n_cols - 2,
+			     heading_rows + row_var_start +
+			     row_result_start + cmd.st_n + e,
 			     TAB_RIGHT,
 			     minimum->location,
-			     8, 0);
+			     10, 0);
 		  ++e;
 		}
-=======
-	  tab_value (t, col + 3, row + extremity + j  + n,
-		     TAB_RIGHT,
-		     &wv->v, var_get_print_format (var));
-
-	  tab_fixed (t, col + 2, row + extremity + j  + n,
-		      TAB_RIGHT,
-		      cn->num, 10, 0);
->>>>>>> da299bd9
 
 	      min_ll = ll_next (min_ll);
 	    }
@@ -2062,18 +1894,20 @@
 
 	      while (weight-- > 0 && e < cmd.st_n)
 		{
-		  tab_float (tbl, n_cols - 1,
-			     heading_rows + row_var_start + row_result_start + e,
+		  tab_double (tbl, n_cols - 1,
+			     heading_rows + row_var_start +
+			      row_result_start + e,
 			     TAB_RIGHT,
 			     maximum->value,
-			     8, 2);
-
-
-		  tab_float (tbl, n_cols - 2,
-			     heading_rows + row_var_start + row_result_start + e,
+			     NULL);
+
+
+		  tab_fixed (tbl, n_cols - 2,
+			     heading_rows + row_var_start +
+			     row_result_start + e,
 			     TAB_RIGHT,
 			     maximum->location,
-			     8, 0);
+			     10, 0);
 		  ++e;
 		}
 
@@ -2097,7 +1931,6 @@
 	      ds_destroy (&vstr);
 	    }
 
-<<<<<<< HEAD
 
 	  tab_text (tbl, n_cols - 4,
 		    heading_rows + row_var_start + row_result_start,
@@ -2112,15 +1945,6 @@
     }
 
   tab_vline (tbl, TAL_2, heading_columns, 0, n_rows - 1);
-=======
-	  tab_value (t, col + 3, row + extremity + j,
-		     TAB_RIGHT,
-		     &wv->v, var_get_print_format (var));
-
-	  tab_fixed (t, col + 2, row + extremity + j,
-		    TAB_RIGHT,
-		      cn->num, 10, 0);
->>>>>>> da299bd9
 
 
   tab_title (tbl, _("Extreme Values"));
@@ -2257,353 +2081,15 @@
 	  tukey_hinges_calculate ((struct tukey_hinges *) result->metrics[v].tukey_hinges,
 				  hinges);
 
-<<<<<<< HEAD
 	  for (j = 0; j < n_percentiles; ++j)
-=======
-		tab_text (tbl, 2, row,
-			  TAB_LEFT | TAT_TITLE,
-			    ds_cstr (&vstr)
-			  );
-
-		  ds_destroy (&vstr);
-		}
-
-	      populate_descriptives (tbl, heading_columns - 2,
-				     row,
-				     dependent_var[i],
-				     & (*fs)->m[i]);
-
-	      count++ ;
-	      fs++;
-	    }
-
-	}
-
-      else
-	{
-
-	  populate_descriptives (tbl, heading_columns - 2,
-				 i * n_stat_rows * n_factors  + heading_rows,
-				 dependent_var[i],
-				 &totals[i]);
-	}
-    }
-
-  tab_submit (tbl);
-}
-
-
-/* Fill in the descriptives data */
-static void
-populate_descriptives (struct tab_table *tbl, int col, int row,
-		       const struct variable *var,
-		       const struct metrics *m)
-{
-  const double t = gsl_cdf_tdist_Qinv ((1 - cmd.n_cinterval[0] / 100.0)/2.0,
-				       m->n -1);
-
-  tab_text (tbl, col,
-	    row,
-	    TAB_LEFT | TAT_TITLE,
-	    _ ("Mean"));
-
-  tab_double (tbl, col + 2,
-	      row,
-	      TAB_CENTER,
-	      m->mean,
-	      NULL);
-
-  tab_double (tbl, col + 3,
-	      row,
-	      TAB_CENTER,
-	      m->se_mean,
-	      NULL);
-
-
-  tab_text (tbl, col,
-	    row + 1,
-	    TAB_LEFT | TAT_TITLE | TAT_PRINTF,
-	    _ ("%g%% Confidence Interval for Mean"), cmd.n_cinterval[0]);
-
-
-  tab_text (tbl, col + 1,
-	    row  + 1,
-	    TAB_LEFT | TAT_TITLE,
-	    _ ("Lower Bound"));
-
-  tab_double (tbl, col + 2,
-	      row + 1,
-	      TAB_CENTER,
-	      m->mean - t * m->se_mean,
-	      NULL);
-
-  tab_text (tbl, col + 1,
-	    row + 2,
-	    TAB_LEFT | TAT_TITLE,
-	    _ ("Upper Bound"));
-
-
-  tab_double (tbl, col + 2,
-	      row + 2,
-	      TAB_CENTER,
-	      m->mean + t * m->se_mean,
-	      NULL);
-
-  tab_text (tbl, col,
-	    row + 3,
-	    TAB_LEFT | TAT_TITLE | TAT_PRINTF,
-	    _ ("5%% Trimmed Mean"));
-
-  tab_double (tbl, col + 2,
-	      row + 3,
-	      TAB_CENTER,
-	      m->trimmed_mean,
-	      NULL);
-
-  tab_text (tbl, col,
-	    row + 4,
-	    TAB_LEFT | TAT_TITLE,
-	    _ ("Median"));
-
-  {
-    struct percentile *p;
-    double d = 50;
-
-    p = hsh_find (m->ptile_hash, &d);
-
-    assert (p);
-
-
-    tab_double (tbl, col + 2,
-		row + 4,
-		TAB_CENTER,
-		p->v,
-		NULL);
-  }
-
-
-  tab_text (tbl, col,
-	    row + 5,
-	    TAB_LEFT | TAT_TITLE,
-	    _ ("Variance"));
-
-  tab_double (tbl, col + 2,
-	      row + 5,
-	      TAB_CENTER,
-	      m->var,
-	      NULL);
-
-
-  tab_text (tbl, col,
-	    row + 6,
-	    TAB_LEFT | TAT_TITLE,
-	    _ ("Std. Deviation"));
-
-
-  tab_double (tbl, col + 2,
-	      row + 6,
-	      TAB_CENTER,
-	      m->stddev,
-	      NULL);
-
-
-  tab_text (tbl, col,
-	    row + 7,
-	    TAB_LEFT | TAT_TITLE,
-	    _ ("Minimum"));
-
-  tab_double (tbl, col + 2,
-	      row + 7,
-	      TAB_CENTER,
-	      m->min, var_get_print_format (var));
-
-  tab_text (tbl, col,
-	    row + 8,
-	    TAB_LEFT | TAT_TITLE,
-	    _ ("Maximum"));
-
-  tab_double (tbl, col + 2,
-	      row + 8,
-	      TAB_CENTER,
-	      m->max, var_get_print_format (var));
-
-  tab_text (tbl, col,
-	    row + 9,
-	    TAB_LEFT | TAT_TITLE,
-	    _ ("Range"));
-
-
-  tab_double (tbl, col + 2,
-	      row + 9,
-	      TAB_CENTER,
-	      m->max - m->min,
-	      NULL);
-
-  tab_text (tbl, col,
-	    row + 10,
-	    TAB_LEFT | TAT_TITLE,
-	    _ ("Interquartile Range"));
-
-  {
-    struct percentile *p1;
-    struct percentile *p2;
-
-    double d = 75;
-    p1 = hsh_find (m->ptile_hash, &d);
-
-    d = 25;
-    p2 = hsh_find (m->ptile_hash, &d);
-
-    assert (p1);
-    assert (p2);
-
-    tab_double (tbl, col + 2,
-		row + 10,
-		TAB_CENTER,
-		p1->v - p2->v,
-		NULL);
-  }
-
-  tab_text (tbl, col,
-	    row + 11,
-	    TAB_LEFT | TAT_TITLE,
-	    _ ("Skewness"));
-
-
-  tab_double (tbl, col + 2,
-	      row + 11,
-	      TAB_CENTER,
-	      m->skewness,
-	      NULL);
-
-  /* stderr of skewness */
-  tab_double (tbl, col + 3,
-	      row + 11,
-	      TAB_CENTER,
-	      calc_seskew (m->n),
-	      NULL);
-
-  tab_text (tbl, col,
-	    row + 12,
-	    TAB_LEFT | TAT_TITLE,
-	    _ ("Kurtosis"));
-
-
-  tab_double (tbl, col + 2,
-	      row + 12,
-	      TAB_CENTER,
-	      m->kurtosis,
-	      NULL);
-
-  /* stderr of kurtosis */
-  tab_double (tbl, col + 3,
-	      row + 12,
-	      TAB_CENTER,
-	      calc_sekurt (m->n),
-	      NULL);
-}
-
-
-
-void
-box_plot_variables (const struct factor *fctr,
-		   const struct variable **vars, int n_vars,
-		   const struct variable *id)
-{
-
-  int i;
-  struct factor_statistics **fs ;
-
-  if ( ! fctr )
-    {
-      box_plot_group (fctr, vars, n_vars, id);
-      return;
-    }
-
-  for ( fs = fctr->fs ; *fs ; ++fs )
-    {
-      struct string str;
-      double y_min = DBL_MAX;
-      double y_max = -DBL_MAX;
-      struct chart *ch = chart_create ();
-      ds_init_empty (&str);
-      factor_to_string (fctr, *fs, 0, &str );
-
-      chart_write_title (ch, ds_cstr (&str));
-
-      for ( i = 0 ; i < n_vars ; ++i )
-	{
-	  y_max = MAX (y_max, (*fs)->m[i].max);
-	  y_min = MIN (y_min, (*fs)->m[i].min);
-	}
-
-      boxplot_draw_yscale (ch, y_max, y_min);
-
-      for ( i = 0 ; i < n_vars ; ++i )
-	{
-
-	  const double box_width = (ch->data_right - ch->data_left)
-	    / (n_vars * 2.0 ) ;
-
-	  const double box_centre = ( i * 2 + 1) * box_width
-	    + ch->data_left;
-
-	  boxplot_draw_boxplot (ch,
-			       box_centre, box_width,
-			       & (*fs)->m[i],
-			       var_to_string (vars[i]));
-
-
-	}
-
-      chart_submit (ch);
-      ds_destroy (&str);
-    }
-}
-
-
-
-/* Do a box plot, grouping all factors into one plot ;
-   each dependent variable has its own plot.
-*/
-void
-box_plot_group (const struct factor *fctr,
-	       const struct variable **vars,
-	       int n_vars,
-	       const struct variable *id UNUSED)
-{
-
-  int i;
-
-  for ( i = 0 ; i < n_vars ; ++i )
-    {
-      struct factor_statistics **fs ;
-      struct chart *ch;
-
-      ch = chart_create ();
-
-      boxplot_draw_yscale (ch, totals[i].max, totals[i].min);
-
-      if ( fctr )
-	{
-	  int n_factors = 0;
-	  int f=0;
-	  for ( fs = fctr->fs ; *fs ; ++fs )
-	    ++n_factors;
-
-	  chart_write_title (ch, _ ("Boxplot of %s vs. %s"),
-			    var_to_string (vars[i]), var_to_string (fctr->indep_var[0]) );
-
-	  for ( fs = fctr->fs ; *fs ; ++fs )
->>>>>>> da299bd9
 	    {
 	      double hinge = SYSMIS;
-	      tab_float (tbl, n_cols - n_percentiles + j,
+	      tab_double (tbl, n_cols - n_percentiles + j,
 			 heading_rows + row_var_start + i * PERCENTILE_ROWS,
 			 TAB_CENTER,
 			 percentile_calculate (result->metrics[v].ptl[j],
 					       percentile_algorithm),
-			 8, 2
+			 NULL
 			 );
 
 	      if ( result->metrics[v].ptl[j]->ptile == 0.5)
@@ -2614,11 +2100,11 @@
 		hinge = hinges[2];
 
 	      if ( hinge != SYSMIS)
-		tab_float (tbl, n_cols - n_percentiles + j,
+		tab_double (tbl, n_cols - n_percentiles + j,
 			   heading_rows + row_var_start + 1 + i * PERCENTILE_ROWS,
 			   TAB_CENTER,
 			   hinge,
-			   8, 2
+			   NULL
 			   );
 
 	    }
@@ -2654,188 +2140,31 @@
 	   n_cols - n_percentiles, 1,
 	   n_cols - 1, n_rows - 1);
 
-<<<<<<< HEAD
   tab_hline (tbl, TAL_1, n_cols - n_percentiles, n_cols - 1, 1);
-=======
-  tab_joint_text (tbl, n_heading_columns + 1, 0,
-		 n_cols - 1 , 0,
-		 TAB_CENTER | TAT_TITLE ,
-		 _ ("Percentiles"));
-
-
-  {
-    /* Put in the percentile break points as headings */
-
-    struct percentile **p = (struct percentile **) hsh_sort (ptiles);
-
-    i = 0;
-    while ( (*p)  )
-      {
-	tab_fixed (tbl, n_heading_columns + i++ , 1,
-		    TAB_CENTER,
-		    (*p)->p,
-		    8, 0);
-	p++;
-      }
-
-  }
-
-  for ( i = 0 ; i < n_dep_var ; ++i )
-    {
-      const int n_stat_rows = 2;
-      const int row = n_heading_rows + i * n_stat_rows * n_factors ;
-
-      if ( i > 0 )
-	tab_hline (tbl, TAL_1, 0, n_cols - 1, row );
-
-      tab_text (tbl, 0,
-		i * n_stat_rows * n_factors  + n_heading_rows,
-		TAB_LEFT | TAT_TITLE,
-		var_to_string (dependent_var[i])
-		);
-
-      if ( fctr  )
-	{
-	  const union value *prev  = NULL ;
-	  struct factor_statistics **fs = fctr->fs;
-	  int count = 0;
-
-	  tab_text (tbl, 1, n_heading_rows - 1,
-		    TAB_CENTER | TAT_TITLE,
-		    var_to_string (fctr->indep_var[0]));
-
-
-	  if ( fctr->indep_var[1])
-	    tab_text (tbl, 2, n_heading_rows - 1, TAB_CENTER | TAT_TITLE,
-		      var_to_string (fctr->indep_var[1]));
-
-	  while ( *fs )
-	    {
-	      const int row = n_heading_rows + n_stat_rows  *
-		 ( ( i  * n_factors  ) +  count );
-
-
-	      if ( !prev || 0 != compare_values (prev, (*fs)->id[0],
-                                        var_get_width (fctr->indep_var[0])))
-		{
-		  struct string vstr;
-		  ds_init_empty (&vstr);
-		  var_append_value_name (fctr->indep_var[0],
-				      (*fs)->id[0], &vstr);
-
-
-		  if ( count > 0 )
-		    tab_hline (tbl, TAL_1, 1, n_cols - 1, row);
-
-		  tab_text (tbl,
-			    1, row,
-			    TAB_LEFT | TAT_TITLE,
-			    ds_cstr (&vstr)
-			    );
-
-		  ds_destroy (&vstr);
-		}
-
-	      prev = (*fs)->id[0];
-
-	      if (fctr->indep_var[1] && count > 0 )
-		tab_hline (tbl, TAL_1, 2, n_cols - 1, row);
-
-	      if ( fctr->indep_var[1])
-		{
-		  struct string vstr;
-		  ds_init_empty (&vstr);
-		  var_append_value_name (fctr->indep_var[1], (*fs)->id[1], &vstr);
-
-		tab_text (tbl, 2, row,
-			  TAB_LEFT | TAT_TITLE,
-			    ds_cstr (&vstr)
-			  );
-
-		  ds_destroy (&vstr);
-		}
-
-
-	      populate_percentiles (tbl, n_heading_columns - 1,
-				    row,
-				    & (*fs)->m[i]);
-
-
-	      count++ ;
-	      fs++;
-	    }
-
-
-	}
-      else
-	{
-	  populate_percentiles (tbl, n_heading_columns - 1,
-				i * n_stat_rows * n_factors  + n_heading_rows,
-				&totals[i]);
-	}
-    }
->>>>>>> da299bd9
 
 
   tab_submit (tbl);
 }
 
 
-<<<<<<< HEAD
 static void
 factor_to_string_concise (const struct xfactor *fctr,
 			  const struct factor_result *result,
 			  struct string *str
 			  )
-=======
-
-
-static void
-populate_percentiles (struct tab_table *tbl, int col, int row,
-		      const struct metrics *m)
->>>>>>> da299bd9
 {
   if (fctr->indep_var[0])
     {
-<<<<<<< HEAD
       var_append_value_name (fctr->indep_var[0], result->value[0], str);
-=======
-      tab_double (tbl, col + i + 1 , row,
-		  TAB_CENTER,
-		  (*p)->v,
-		  NULL);
-
-      if ( (*p)->p == 25 )
-	tab_double (tbl, col + i + 1 , row + 1,
-		    TAB_CENTER,
-		    m->hinge[0],
-		    NULL);
-
-      if ( (*p)->p == 50 )
-	tab_double (tbl, col + i + 1 , row + 1,
-		    TAB_CENTER,
-		    m->hinge[1],
-		    NULL);
->>>>>>> da299bd9
 
       if ( fctr->indep_var[1] )
 	{
 	  ds_put_cstr (str, ",");
 
-<<<<<<< HEAD
 	  var_append_value_name (fctr->indep_var[1], result->value[1], str);
 
 	  ds_put_cstr (str, ")");
 	}
-=======
-      if ( (*p)->p == 75 )
-	tab_double (tbl, col + i + 1 , row + 1,
-		    TAB_CENTER,
-		    m->hinge[2],
-		    NULL);
-      i++;
-      p++;
->>>>>>> da299bd9
     }
 }
 
