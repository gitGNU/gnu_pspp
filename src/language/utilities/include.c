--- conflicted
+++ resolved
@@ -192,10 +192,7 @@
       return CMD_FAILURE;
     }
 
-<<<<<<< HEAD
   *filename = relative_filename;
-=======
-  *filename = canonicalize_file_name (relative_filename);
   if (*filename == NULL) 
     {
       msg (SE, _("Unable to open `%s': %s."),
@@ -203,8 +200,6 @@
       free (relative_filename);
       return CMD_FAILURE;
     }
-  free (relative_filename);
->>>>>>> 056009fe
 
   return CMD_SUCCESS;
 }