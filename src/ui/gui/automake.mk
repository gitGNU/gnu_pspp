--- conflicted
+++ resolved
@@ -43,11 +43,8 @@
 	src/ui/gui/data-editor.ui \
 	src/ui/gui/output-viewer.ui \
 	src/ui/gui/syntax-editor.ui \
-<<<<<<< HEAD
-	src/ui/gui/var-sheet.ui
-=======
+	src/ui/gui/var-sheet.ui \
 	src/ui/gui/var-type-dialog.ui
->>>>>>> ace5fed0
 
 EXTRA_DIST += \
 	src/ui/gui/OChangeLog \
