--- conflicted
+++ resolved
@@ -26,12 +26,8 @@
 	src/libpspp.la \
 	src/libpspp-core.la \
 	$(GTK_LIBS) \
-<<<<<<< HEAD
 	$(CAIRO_LIBS) \
-	@LIBINTL@
-=======
 	$(LIBINTL)
->>>>>>> 74ddfcba
 
 src_ui_gui_psppiredir = $(pkgdatadir)
 
