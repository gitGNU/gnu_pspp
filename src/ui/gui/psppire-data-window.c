--- conflicted
+++ resolved
@@ -2025,13 +2025,7 @@
   return GTK_WINDOW (w);
 }
 
-<<<<<<< HEAD
-
-
-void
-=======
 GtkWindow *
->>>>>>> caea04e2
 open_data_window (PsppireWindow *victim, const char *file_name,
                   const char *encoding, gpointer hint)
 {
