/* PSPPIRE - a graphical user interface for PSPP.
<<<<<<< HEAD
   Copyright (C) 2008, 2011, 2012 Free Software Foundation, Inc.
=======
   Copyright (C) 2008, 2012 Free Software Foundation, Inc.
>>>>>>> ace5fed0

   This program is free software: you can redistribute it and/or modify
   it under the terms of the GNU General Public License as published by
   the Free Software Foundation, either version 3 of the License, or
   (at your option) any later version.

   This program is distributed in the hope that it will be useful,
   but WITHOUT ANY WARRANTY; without even the implied warranty of
   MERCHANTABILITY or FITNESS FOR A PARTICULAR PURPOSE.  See the
   GNU General Public License for more details.

   You should have received a copy of the GNU General Public License
   along with this program.  If not, see <http://www.gnu.org/licenses/>. */

#ifndef __PSPPIRE_VAR_SHEET_H__
#define __PSPPIRE_VAR_SHEET_H__

/* PsppireVarSheet is a PsppSheetView that displays the variables in a
   dictionary, one variable per row.

<<<<<<< HEAD
   PsppireDataSheet is usually a child of PsppireDataEditor in the widget
   hierarchy.  Other widgets can also use it. */

#include <gtk/gtk.h>
#include "data/format.h"
#include "ui/gui/pspp-sheet-view.h"
=======
#include <glib.h>
#include <glib-object.h>
#include <gtk-contrib/psppire-sheet.h>
#include "missing-val-dialog.h"
>>>>>>> ace5fed0


G_BEGIN_DECLS

#define PSPPIRE_TYPE_FMT_USE (psppire_fmt_use_get_type ())

GType psppire_fmt_use_get_type (void) G_GNUC_CONST;

#define PSPPIRE_VAR_SHEET_TYPE            (psppire_var_sheet_get_type ())
#define PSPPIRE_VAR_SHEET(obj)            (G_TYPE_CHECK_INSTANCE_CAST ((obj), PSPPIRE_VAR_SHEET_TYPE, PsppireVarSheet))
#define PSPPIRE_VAR_SHEET_CLASS(klass)    (G_TYPE_CHECK_CLASS_CAST ((klass), PSPPIRE_VAR_SHEET_TYPE, PsppireVarSheetClass))
#define PSPPIRE_IS_VAR_SHEET(obj)         (G_TYPE_CHECK_INSTANCE_TYPE ((obj), PSPPIRE_VAR_SHEET_TYPE))
#define PSPPIRE_IS_VAR_SHEET_CLASS(klass) (G_TYPE_CHECK_CLASS_TYPE ((klass), PSPPIRE_VAR_SHEET_TYPE))


typedef struct _PsppireVarSheet       PsppireVarSheet;
typedef struct _PsppireVarSheetClass  PsppireVarSheetClass;

enum
{
    PSPPIRE_VAR_SHEET_BACKEND_CHANGED,
    PSPPIRE_VAR_SHEET_VARIABLE_CHANGED,
    PSPPIRE_VAR_SHEET_VARIABLE_INSERTED,
    PSPPIRE_VAR_SHEET_VARIABLE_DELETED,
    PSPPIRE_VAR_SHEET_N_SIGNALS
 };

struct _PsppireVarSheet
{
  PsppSheetView parent;

  gboolean may_create_vars;
<<<<<<< HEAD
  gboolean may_delete_vars;
  enum fmt_use format_use;

  struct _PsppireDict *dict;
  struct val_labs_dialog *val_labs_dialog;
  struct missing_val_dialog *missing_val_dialog;
  struct var_type_dialog *var_type_dialog;
=======
};
>>>>>>> ace5fed0

  gulong scroll_to_bottom_signal;
  gulong dict_signals[PSPPIRE_VAR_SHEET_N_SIGNALS];

  GtkBuilder *builder;

  GtkWidget *container;
  gulong on_switch_page_handler;

  GtkUIManager *uim;

  gboolean dispose_has_run;
};

struct _PsppireVarSheetClass
{
  PsppSheetViewClass parent_class;
};

GType          psppire_var_sheet_get_type        (void);
GtkWidget*     psppire_var_sheet_new             (void);

struct _PsppireDict *psppire_var_sheet_get_dictionary (PsppireVarSheet *);
void psppire_var_sheet_set_dictionary (PsppireVarSheet *,
                                       struct _PsppireDict *);

gboolean psppire_var_sheet_get_may_create_vars (PsppireVarSheet *);
void psppire_var_sheet_set_may_create_vars (PsppireVarSheet *, gboolean);

gboolean psppire_var_sheet_get_may_delete_vars (PsppireVarSheet *);
void psppire_var_sheet_set_may_delete_vars (PsppireVarSheet *, gboolean);

void psppire_var_sheet_goto_variable (PsppireVarSheet *, int dict_index);

GtkUIManager *psppire_var_sheet_get_ui_manager (PsppireVarSheet *);

G_END_DECLS

#endif /* __PSPPIRE_VAR_SHEET_H__ */<|MERGE_RESOLUTION|>--- conflicted
+++ resolved
@@ -1,9 +1,5 @@
 /* PSPPIRE - a graphical user interface for PSPP.
-<<<<<<< HEAD
    Copyright (C) 2008, 2011, 2012 Free Software Foundation, Inc.
-=======
-   Copyright (C) 2008, 2012 Free Software Foundation, Inc.
->>>>>>> ace5fed0
 
    This program is free software: you can redistribute it and/or modify
    it under the terms of the GNU General Public License as published by
@@ -24,19 +20,12 @@
 /* PsppireVarSheet is a PsppSheetView that displays the variables in a
    dictionary, one variable per row.
 
-<<<<<<< HEAD
    PsppireDataSheet is usually a child of PsppireDataEditor in the widget
    hierarchy.  Other widgets can also use it. */
 
 #include <gtk/gtk.h>
 #include "data/format.h"
 #include "ui/gui/pspp-sheet-view.h"
-=======
-#include <glib.h>
-#include <glib-object.h>
-#include <gtk-contrib/psppire-sheet.h>
-#include "missing-val-dialog.h"
->>>>>>> ace5fed0
 
 
 G_BEGIN_DECLS
@@ -70,17 +59,10 @@
   PsppSheetView parent;
 
   gboolean may_create_vars;
-<<<<<<< HEAD
   gboolean may_delete_vars;
   enum fmt_use format_use;
 
   struct _PsppireDict *dict;
-  struct val_labs_dialog *val_labs_dialog;
-  struct missing_val_dialog *missing_val_dialog;
-  struct var_type_dialog *var_type_dialog;
-=======
-};
->>>>>>> ace5fed0
 
   gulong scroll_to_bottom_signal;
   gulong dict_signals[PSPPIRE_VAR_SHEET_N_SIGNALS];
