/* PSPPIRE - a graphical user interface for PSPP.
   Copyright (C) 2008, 2010  Free Software Foundation

   This program is free software: you can redistribute it and/or modify
   it under the terms of the GNU General Public License as published by
   the Free Software Foundation, either version 3 of the License, or
   (at your option) any later version.

   This program is distributed in the hope that it will be useful,
   but WITHOUT ANY WARRANTY; without even the implied warranty of
   MERCHANTABILITY or FITNESS FOR A PARTICULAR PURPOSE.  See the
   GNU General Public License for more details.

   You should have received a copy of the GNU General Public License
   along with this program.  If not, see <http://www.gnu.org/licenses/>. */


#ifndef __PSPPIRE_SYNTAX_WINDOW_H__
#define __PSPPIRE_SYNTAX_WINDOW_H__

#include <glib.h>
#include <glib-object.h>
#include <gtk/gtkaction.h>
#include <gtk/gtktextbuffer.h>
#include "psppire-window.h"
#include <gtk/gtk.h>

#include <gtksourceview/gtksourcelanguage.h>
#include <gtksourceview/gtksourcelanguagemanager.h>
#include <gtksourceview/gtksourcebuffer.h>
#include <gtksourceview/gtksourceprintcompositor.h>

G_BEGIN_DECLS

#define PSPPIRE_SYNTAX_WINDOW_TYPE            (psppire_syntax_window_get_type ())
#define PSPPIRE_SYNTAX_WINDOW(obj)            (G_TYPE_CHECK_INSTANCE_CAST ((obj), PSPPIRE_SYNTAX_WINDOW_TYPE, PsppireSyntaxWindow))
#define PSPPIRE_SYNTAX_WINDOW_CLASS(class)    (G_TYPE_CHECK_CLASS_CAST ((class), \
    PSPPIRE_SYNTAX_WINDOW_TYPE, PsppireSyntaxWindowClass))
#define PSPPIRE_IS_SYNTAX_WINDOW(obj)         (G_TYPE_CHECK_INSTANCE_TYPE ((obj), \
    PSPPIRE_SYNTAX_WINDOW_TYPE))
#define PSPPIRE_IS_SYNTAX_WINDOW_CLASS(class) (G_TYPE_CHECK_CLASS_TYPE ((class), \
    PSPPIRE_SYNTAX_WINDOW_TYPE))


typedef struct _PsppireSyntaxWindow       PsppireSyntaxWindow;
typedef struct _PsppireSyntaxWindowClass  PsppireSyntaxWindowClass;


struct _PsppireSyntaxWindow
{
  PsppireWindow parent;

  /* <private> */

  GtkSourceBuffer *buffer;  /* The buffer which contains the text */
  struct lexer *lexer;    /* Lexer to parse syntax */
  GtkWidget *sb;
  guint text_context;

<<<<<<< HEAD
  GtkPrintSettings *print_settings;
  GtkSourcePrintCompositor *compositor;
  GtkAction *undo_menuitem;
  GtkAction *redo_menuitem;
=======
  gchar *cliptext;

  GtkAction *edit_cut;
  GtkAction *edit_copy;
  GtkAction *edit_delete;
  GtkAction *edit_paste;
>>>>>>> f5c20c95
};

struct _PsppireSyntaxWindowClass
{
  PsppireWindowClass parent_class;


  GtkSourceLanguage *lan ;
};

GType      psppire_syntax_window_get_type        (void);
GtkWidget* psppire_syntax_window_new             (void);

void create_syntax_window (void);
void open_new_syntax_window (const char *file_name);


G_END_DECLS

#endif /* __PSPPIRE_SYNTAX_WINDOW_H__ */<|MERGE_RESOLUTION|>--- conflicted
+++ resolved
@@ -57,19 +57,17 @@
   GtkWidget *sb;
   guint text_context;
 
-<<<<<<< HEAD
   GtkPrintSettings *print_settings;
   GtkSourcePrintCompositor *compositor;
   GtkAction *undo_menuitem;
   GtkAction *redo_menuitem;
-=======
+
   gchar *cliptext;
 
   GtkAction *edit_cut;
   GtkAction *edit_copy;
   GtkAction *edit_delete;
   GtkAction *edit_paste;
->>>>>>> f5c20c95
 };
 
 struct _PsppireSyntaxWindowClass
