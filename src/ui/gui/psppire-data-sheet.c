/* PSPPIRE - a graphical user interface for PSPP.
   Copyright (C) 2011, 2012, 2013 Free Software Foundation, Inc.

   This program is free software: you can redistribute it and/or modify
   it under the terms of the GNU General Public License as published by
   the Free Software Foundation, either version 3 of the License, or
   (at your option) any later version.

   This program is distributed in the hope that it will be useful,
   but WITHOUT ANY WARRANTY; without even the implied warranty of
   MERCHANTABILITY or FITNESS FOR A PARTICULAR PURPOSE.  See the
   GNU General Public License for more details.

   You should have received a copy of the GNU General Public License
   along with this program.  If not, see <http://www.gnu.org/licenses/>. */

<<<<<<< HEAD
#include <config.h>
=======
#include <config.h>

#include "ui/gui/psppire-data-sheet.h"

#include "data/case-map.h"
#include "data/casereader.h"
#include "data/casewriter.h"
#include "data/data-out.h"
#include "data/datasheet.h"
#include "data/format.h"
#include "data/value-labels.h"
#include "libpspp/intern.h"
#include "libpspp/range-set.h"
#include "ui/gui/executor.h"
#include "ui/gui/find-dialog.h"
#include "ui/gui/goto-case-dialog.h"
#include "ui/gui/builder-wrapper.h"
#include "ui/gui/helper.h"
#include "ui/gui/pspp-sheet-selection.h"
#include "ui/gui/psppire-cell-renderer-button.h"
#include "ui/gui/psppire-data-store.h"
#include "ui/gui/psppire-data-window.h"
#include "ui/gui/psppire-dialog-action-var-info.h"
#include "ui/gui/psppire-empty-list-store.h"
#include "ui/gui/psppire-marshal.h"

#include "gl/intprops.h"
#include "gl/xalloc.h"

#include <gettext.h>
#define _(msgid) gettext (msgid)
#define N_(msgid) msgid

static void psppire_data_sheet_dispose (GObject *);
static void psppire_data_sheet_unset_data_store (PsppireDataSheet *);

static void psppire_data_sheet_update_clip_actions (PsppireDataSheet *);
static void psppire_data_sheet_update_primary_selection (PsppireDataSheet *,
                                                         gboolean should_own);
static void psppire_data_sheet_set_clip (PsppireDataSheet *, gboolean cut);

static void on_selection_changed (PsppSheetSelection *, gpointer);
static void on_owner_change (GtkClipboard *, GdkEventOwnerChange *, gpointer);
static void psppire_data_sheet_clip_received_cb (GtkClipboard *,
                                                 GtkSelectionData *, gpointer);

G_DEFINE_TYPE (PsppireDataSheet, psppire_data_sheet, PSPP_TYPE_SHEET_VIEW);

static gboolean
get_tooltip_location (GtkWidget *widget, GtkTooltip *tooltip,
                      gint wx, gint wy,
                      size_t *row, PsppSheetViewColumn **columnp)
{
  PsppSheetView *tree_view = PSPP_SHEET_VIEW (widget);
  gint bx, by;
  GtkTreePath *path;
  GtkTreeIter iter;
  PsppSheetViewColumn *tree_column;
  GtkTreeModel *tree_model;
  bool ok;

  /* Check that WIDGET is really visible on the screen before we
     do anything else.  This is a bug fix for a sticky situation:
     when text_data_import_assistant() returns, it frees the data
     necessary to compose the tool tip message, but there may be
     a tool tip under preparation at that point (even if there is
     no visible tool tip) that will call back into us a little
     bit later.  Perhaps the correct solution to this problem is
     to make the data related to the tool tips part of a GObject
     that only gets destroyed when all references are released,
     but this solution appears to be effective too. */
  if (!gtk_widget_get_mapped (widget))
    return FALSE;

  pspp_sheet_view_convert_widget_to_bin_window_coords (tree_view,
                                                     wx, wy, &bx, &by);
  if (!pspp_sheet_view_get_path_at_pos (tree_view, bx, by,
                                      &path, &tree_column, NULL, NULL))
    return FALSE;

  *columnp = tree_column;

  pspp_sheet_view_set_tooltip_cell (tree_view, tooltip, path, tree_column,
                                    NULL);

  tree_model = pspp_sheet_view_get_model (tree_view);
  ok = gtk_tree_model_get_iter (tree_model, &iter, path);
  gtk_tree_path_free (path);
  if (!ok)
    return FALSE;

  *row = GPOINTER_TO_INT (iter.user_data);
  return TRUE;
}

static gboolean
on_query_tooltip (GtkWidget *widget, gint wx, gint wy,
                  gboolean keyboard_mode UNUSED,
                  GtkTooltip *tooltip, gpointer data UNUSED)
{
  PsppireDataSheet *data_sheet = PSPPIRE_DATA_SHEET (widget);
  PsppireDataStore *data_store = psppire_data_sheet_get_data_store (data_sheet);
  PsppSheetViewColumn *column;
  struct variable *var;
  const char *label;
  union value v;
  size_t row;
  int width;

  g_return_val_if_fail (data_store != NULL, FALSE);
  g_return_val_if_fail (data_store->datasheet != NULL, FALSE);

  if (!get_tooltip_location (widget, tooltip, wx, wy, &row, &column))
    return FALSE;

  var = g_object_get_data (G_OBJECT (column), "variable");
  if (var == NULL)
    {
      if (g_object_get_data (G_OBJECT (column), "new-var-column") == NULL)
        return FALSE;

      gtk_tooltip_set_text (tooltip,
                            _("Enter a number to add a new variable."));
      return TRUE;
    }
  else if (row >= datasheet_get_n_rows (data_store->datasheet))
    {
      gtk_tooltip_set_text (tooltip, _("Enter a number to add a new case."));
      return TRUE;
    }

  width = var_get_width (var);

  value_init (&v, width);
  datasheet_get_value (data_store->datasheet, row, var_get_case_index (var),
                       &v);

  label = var_lookup_value_label (var, &v);
  if (label != NULL)
    {
      if (data_sheet->show_value_labels)
        {
          char *s = value_to_text (v, var);
          gtk_tooltip_set_text (tooltip, s);
          free (s);
        }
      else
        gtk_tooltip_set_text (tooltip, label);
    }
  value_destroy (&v, width);

  return label != NULL;
}

static void
render_row_number_cell (PsppSheetViewColumn *tree_column,
                        GtkCellRenderer *cell,
                        GtkTreeModel *model,
                        GtkTreeIter *iter,
                        gpointer store_)
{
  PsppireDataStore *store = store_;
  GValue gvalue = { 0, };
  gint row = GPOINTER_TO_INT (iter->user_data);

  g_return_if_fail (store->datasheet);

  g_value_init (&gvalue, G_TYPE_INT);
  g_value_set_int (&gvalue, row + 1);
  g_object_set_property (G_OBJECT (cell), "label", &gvalue);
  g_value_unset (&gvalue);

  if (row < datasheet_get_n_rows (store->datasheet))
    g_object_set (cell, "editable", TRUE, NULL);
  else
    g_object_set (cell, "editable", FALSE, NULL);

  g_object_set (cell,
                "slash", psppire_data_store_filtered (store, row),
                NULL);
}

static void
on_row_number_clicked (PsppireCellRendererButton *button,
                       gchar *path_string,
                       PsppSheetView *sheet_view)
{
  PsppSheetSelection *selection;
  GtkTreePath *path;

  path = gtk_tree_path_new_from_string (path_string);

  selection = pspp_sheet_view_get_selection (sheet_view);
  pspp_sheet_selection_unselect_all (selection);
  pspp_sheet_selection_select_path (selection, path);
  pspp_sheet_selection_select_all_columns (selection);

  gtk_tree_path_free (path);
}

static void
make_row_number_column (PsppireDataSheet *data_sheet,
                        PsppireDataStore *ds)
{
  PsppSheetView *sheet_view = PSPP_SHEET_VIEW (data_sheet);
  PsppSheetViewColumn *column;
  GtkCellRenderer *renderer;

  renderer = psppire_cell_renderer_button_new ();
  g_object_set (renderer, "xalign", 1.0, NULL);
  g_signal_connect (renderer, "clicked", G_CALLBACK (on_row_number_clicked),
                    sheet_view);

  column = pspp_sheet_view_column_new_with_attributes (_("Case"),
                                                       renderer, NULL);
  pspp_sheet_view_column_set_selectable (column, TRUE);
  pspp_sheet_view_column_set_row_head (column, TRUE);
  pspp_sheet_view_column_set_tabbable (column, FALSE);
  pspp_sheet_view_column_set_clickable (column, TRUE);
  pspp_sheet_view_column_set_cell_data_func (
    column, renderer, render_row_number_cell, ds, NULL);
  pspp_sheet_view_column_set_fixed_width (column, 50);
  pspp_sheet_view_column_set_visible (column, data_sheet->show_case_numbers);
  pspp_sheet_view_append_column (sheet_view, column);
}

static void
render_data_cell (PsppSheetViewColumn *tree_column,
                  GtkCellRenderer *cell,
                  GtkTreeModel *model,
                  GtkTreeIter *iter,
                  gpointer data_sheet_)
{
  PsppireDataSheet *data_sheet = data_sheet_;
  PsppireDataStore *store = psppire_data_sheet_get_data_store (data_sheet);
  struct variable *var;
  gchar *string;
  gint row;

  double xalign;

  row = GPOINTER_TO_INT (iter->user_data);
  var = g_object_get_data (G_OBJECT (tree_column), "variable");

  string = psppire_data_store_get_string (store, row, var,
                                          data_sheet->show_value_labels);
  if (string != NULL)
    {
      GValue gvalue = { 0 };

      g_value_init (&gvalue, G_TYPE_STRING);
      g_value_take_string (&gvalue, string);
      g_object_set_property (G_OBJECT (cell), "text", &gvalue);
      g_value_unset (&gvalue);
    }
  else
    g_object_set (G_OBJECT (cell), "text", "", NULL);

  switch (var_get_alignment (var))
    {
    case ALIGN_LEFT: xalign = 0.0; break;
    case ALIGN_RIGHT: xalign = 1.0; break;
    case ALIGN_CENTRE: xalign = 0.5; break;
    default: xalign = 0.0; break;
    }
  g_object_set (cell,
                "xalign", xalign,
                "editable", TRUE,
                NULL);
}

static gint
get_string_width (PsppSheetView *treeview, GtkCellRenderer *renderer,
                  const char *string)
{
  gint width;
  g_object_set (G_OBJECT (renderer), "text", string, (void *) NULL);
  gtk_cell_renderer_get_preferred_width (renderer, GTK_WIDGET (treeview),
					 NULL, &width);

  return width;
}

static gint
get_monospace_width (PsppSheetView *treeview, GtkCellRenderer *renderer,
                     size_t char_cnt)
{
  struct string s;
  gint width;

  ds_init_empty (&s);
  ds_put_byte_multiple (&s, '0', char_cnt);
  ds_put_byte (&s, ' ');
  width = get_string_width (treeview, renderer, ds_cstr (&s));
  ds_destroy (&s);

  return width;
}

static void
on_data_column_editing_started (GtkCellRenderer *cell,
                                GtkCellEditable *editable,
                                const gchar     *path,
                                gpointer         user_data)
{
  PsppSheetViewColumn *column = g_object_get_data (G_OBJECT (cell), "column");
  PsppireDataSheet *data_sheet = g_object_get_data (G_OBJECT (cell), "data-sheet");
  PsppireDataStore *data_store = psppire_data_sheet_get_data_store (data_sheet);
  struct variable *var;

  g_return_if_fail (column);
  g_return_if_fail (data_sheet);
  g_return_if_fail (data_store);


  g_object_ref (editable);
  g_object_set_data_full (G_OBJECT (cell), "data-sheet-editable",
                          editable, g_object_unref);

  var = g_object_get_data (G_OBJECT (column), "variable");
  g_return_if_fail (var);

  if (var_has_value_labels (var) && GTK_IS_COMBO_BOX (editable))
    {
      const struct val_labs *labels = var_get_value_labels (var);
      const struct val_lab **vls = val_labs_sorted (labels);
      size_t n_vls = val_labs_count (labels);
      GtkListStore *list_store;
      int i;

      list_store = gtk_list_store_new (1, G_TYPE_STRING);
      for (i = 0; i < n_vls; ++i)
        {
          const struct val_lab *vl = vls[i];
          GtkTreeIter iter;

          gtk_list_store_append (list_store, &iter);
          gtk_list_store_set (list_store, &iter,
                              0, val_lab_get_label (vl),
                              -1);
        }
      free (vls);

      gtk_combo_box_set_model (GTK_COMBO_BOX (editable),
                               GTK_TREE_MODEL (list_store));
      g_object_unref (list_store);
    }
}

static void
scroll_to_bottom (GtkWidget      *widget,
                  GtkRequisition *requisition,
                  gpointer        unused UNUSED)
{
  PsppireDataSheet *data_sheet = PSPPIRE_DATA_SHEET (widget);
  PsppSheetView *sheet_view = PSPP_SHEET_VIEW (widget);
  GtkAdjustment *vadjust;

  vadjust = pspp_sheet_view_get_vadjustment (sheet_view);
  gtk_adjustment_set_value (vadjust, gtk_adjustment_get_upper (vadjust));

  if (data_sheet->scroll_to_bottom_signal)
    {
      g_signal_handler_disconnect (data_sheet,
                                   data_sheet->scroll_to_bottom_signal);
      data_sheet->scroll_to_bottom_signal = 0;
    }
}

static void
on_data_column_edited (GtkCellRendererText *cell,
                       gchar               *path_string,
                       gchar               *new_text,
                       gpointer             user_data)
{
  PsppSheetViewColumn *column = g_object_get_data (G_OBJECT (cell), "column");
  PsppireDataSheet *data_sheet = g_object_get_data (G_OBJECT (cell), "data-sheet");
  PsppireDataStore *data_store = psppire_data_sheet_get_data_store (data_sheet);
  GtkEditable *editable;
  struct variable *var;
  GtkTreePath *path;
  gboolean is_val_lab;
  gboolean new_row;
  gint row;

  path = gtk_tree_path_new_from_string (path_string);
  row = gtk_tree_path_get_indices (path)[0];
  gtk_tree_path_free (path);

  var = g_object_get_data (G_OBJECT (column), "variable");

  new_row = row == psppire_data_store_get_case_count (data_store);
  if (new_row && new_text[0] == '\0')
    return;

  editable = g_object_steal_data (G_OBJECT (cell), "data-sheet-editable");
  g_return_if_fail (editable != NULL);
  is_val_lab = (GTK_IS_COMBO_BOX (editable)
                && gtk_combo_box_get_active (GTK_COMBO_BOX (editable)) >= 0);
  g_object_unref (editable);

  psppire_data_store_set_string (data_store, new_text, row, var, is_val_lab);

  if (new_row && !data_sheet->scroll_to_bottom_signal)
    {
      gtk_widget_queue_resize (GTK_WIDGET (data_sheet));
      data_sheet->scroll_to_bottom_signal =
        g_signal_connect (data_sheet, "size-allocate",
                          G_CALLBACK (scroll_to_bottom), NULL);
    }
  else
    {
      /* We could be more specific about what to redraw, if it seems
         important for performance. */
      gtk_widget_queue_draw (GTK_WIDGET (data_sheet));
    }
}

static void
scroll_to_right (GtkWidget      *widget,
                 PsppireDataSheet  *data_sheet)
{
  PsppSheetView *sheet_view = PSPP_SHEET_VIEW (data_sheet);
  PsppSheetViewColumn *column, *prev;
  GList *columns, *iter;

  column = NULL;
  prev = NULL;
  columns = pspp_sheet_view_get_columns (sheet_view);
  for (iter = columns; iter; iter = iter->next)
    {
      PsppSheetViewColumn *c = iter->data;
      if (g_object_get_data (G_OBJECT (c), "new-var-column"))
        {
          column = c;
          break;
        }
      prev = c;
    }
  g_list_free (columns);

  if (column == NULL)
    return;

  pspp_sheet_view_scroll_to_cell (sheet_view, NULL, column, FALSE, 0, 0);

  if (prev)
    {
      GtkTreePath *path;

      pspp_sheet_view_get_cursor (sheet_view, &path, NULL);
      if (path)
        {
          pspp_sheet_view_set_cursor (sheet_view, path, prev, TRUE);
          gtk_tree_path_free (path);
        }
    }

  if (data_sheet->scroll_to_right_signal)
    {
      g_signal_handler_disconnect (widget, data_sheet->scroll_to_right_signal);
      data_sheet->scroll_to_right_signal = 0;
    }
}

static void
on_new_variable_column_edited (GtkCellRendererText *cell,
                               gchar               *path_string,
                               gchar               *new_text,
                               gpointer             user_data)
{
  PsppireDataSheet *data_sheet = g_object_get_data (G_OBJECT (cell), "data-sheet");
  PsppireDataStore *data_store = psppire_data_sheet_get_data_store (data_sheet);
  PsppireDict *dict = data_store->dict;
  struct variable *var;
  GtkTreePath *path;
  char name[64];
  gint row;

  if (new_text[0] == '\0')
    {
      /* User didn't enter anything so don't create a variable. */
      return;
    }

  path = gtk_tree_path_new_from_string (path_string);
  row = gtk_tree_path_get_indices (path)[0];
  gtk_tree_path_free (path);

  if (!psppire_dict_generate_name (dict, name, sizeof name))
    return;

  var = psppire_dict_insert_variable (dict, psppire_dict_get_var_cnt (dict),
                                      name);
  g_return_if_fail (var != NULL);

  psppire_data_store_set_string (data_store, new_text, row, var, FALSE);

  if (!data_sheet->scroll_to_right_signal)
    {
      gtk_widget_queue_resize (GTK_WIDGET (data_sheet));
      data_sheet->scroll_to_right_signal =
        g_signal_connect_after (gtk_widget_get_toplevel (GTK_WIDGET (data_sheet)), "check-resize",
                                G_CALLBACK (scroll_to_right), data_sheet);
    }
  else
    {
      /* We could be more specific about what to redraw, if it seems
         important for performance. */
      gtk_widget_queue_draw (GTK_WIDGET (data_sheet));
    }
}

static void
calc_width_conversion (PsppireDataSheet *data_sheet,
                       gint *base_width, gint *incr_width)
{
  GtkCellRenderer *cell;
  gint w1, w10;

  cell = gtk_cell_renderer_text_new ();
  w1 = get_monospace_width (PSPP_SHEET_VIEW (data_sheet), cell, 1);
  w10 = get_monospace_width (PSPP_SHEET_VIEW (data_sheet), cell, 10);
  *incr_width = MAX (1, (w10 - w1) / 9);
  *base_width = MAX (0, w10 - *incr_width * 10);
  g_object_ref_sink (cell);
  g_object_unref (cell);
}

static gint
display_width_from_pixel_width (PsppireDataSheet *data_sheet,
                                gint pixel_width)
{
  gint base_width, incr_width;

  calc_width_conversion (data_sheet, &base_width, &incr_width);
  return MAX ((pixel_width - base_width + incr_width / 2) / incr_width, 1);
}

static gint
display_width_to_pixel_width (PsppireDataSheet *data_sheet,
                              gint display_width,
                              gint base_width,
                              gint incr_width)
{
  return base_width + incr_width * display_width;
}

static void
on_data_column_resized (GObject    *gobject,
                        GParamSpec *pspec,
                        gpointer    user_data)
{
  PsppireDataSheet *data_sheet = user_data;
  PsppireDataStore *data_store = psppire_data_sheet_get_data_store (data_sheet);
  PsppSheetViewColumn *column = PSPP_SHEET_VIEW_COLUMN (gobject);
  struct variable *var;
  gint pixel_width;
  int display_width;

  if (data_store == NULL)
    return;

  pixel_width = pspp_sheet_view_column_get_width (column);
  if (pixel_width == pspp_sheet_view_column_get_fixed_width (column))
    {
      /* Short-circuit the expensive display_width_from_pixel_width()
         calculation, to make loading .sav files with 2000 columns visibly
         faster. */
      return;
    }

  var = g_object_get_data (G_OBJECT (column), "variable");
  display_width = display_width_from_pixel_width (data_sheet, pixel_width);
  var_set_display_width (var, display_width);
}

enum sort_order
  {
    SORT_ASCEND,
    SORT_DESCEND
  };

static void
do_sort (PsppireDataSheet *data_sheet, enum sort_order order)
{
  PsppSheetView *sheet_view = PSPP_SHEET_VIEW (data_sheet);
  PsppSheetSelection *selection = pspp_sheet_view_get_selection (sheet_view);
  PsppireDataWindow *pdw;
  GList *list, *iter;
  GString *syntax;
  int n_vars;

  pdw = psppire_data_window_for_data_store (data_sheet->data_store);
  g_return_if_fail (pdw != NULL);

  list = pspp_sheet_selection_get_selected_columns (selection);

  syntax = g_string_new ("SORT CASES BY");
  n_vars = 0;
  for (iter = list; iter; iter = iter->next)
    {
      PsppSheetViewColumn *column = iter->data;
      struct variable *var;

      var = g_object_get_data (G_OBJECT (column), "variable");
      if (var != NULL)
        {
          g_string_append_printf (syntax, " %s", var_get_name (var));
          n_vars++;
        }
    }
  if (n_vars > 0)
    {
      if (order == SORT_DESCEND)
        g_string_append (syntax, " (DOWN)");
      g_string_append_c (syntax, '.');
      execute_const_syntax_string (pdw, syntax->str);
    }
  g_string_free (syntax, TRUE);
}

static void
on_sort_up (PsppireDataSheet *data_sheet)
{
  do_sort (data_sheet, SORT_ASCEND);
}

static void
on_sort_down (PsppireDataSheet *data_sheet)
{
  do_sort (data_sheet, SORT_DESCEND);
}

static void
do_data_column_popup_menu (PsppSheetViewColumn *column,
                           guint button, guint32 time)
{
  GtkWidget *sheet_view = pspp_sheet_view_column_get_tree_view (column);
  PsppireDataSheet *data_sheet = PSPPIRE_DATA_SHEET (sheet_view);

  gtk_menu_popup (GTK_MENU (data_sheet->column_popup_menu), NULL, NULL, NULL, NULL, button, time);
}

static void
on_data_column_popup_menu (PsppSheetViewColumn *column,
                           gpointer user_data UNUSED)
{
  do_data_column_popup_menu (column, 0, gtk_get_current_event_time ());
}

static gboolean
on_column_button_press_event (PsppSheetViewColumn *column,
                              GdkEventButton *event,
                              gpointer user_data UNUSED)
{
  PsppSheetSelection *selection;
  PsppSheetView *sheet_view;

  sheet_view = PSPP_SHEET_VIEW (pspp_sheet_view_column_get_tree_view (
                                  column));
  g_return_val_if_fail (sheet_view != NULL, FALSE);

  selection = pspp_sheet_view_get_selection (sheet_view);
  g_return_val_if_fail (selection != NULL, FALSE);

  if (event->type == GDK_BUTTON_PRESS && event->button == 3)
    {
      do_data_column_popup_menu (column, event->button, event->time);
      return TRUE;
    }
  else if (event->type == GDK_2BUTTON_PRESS && event->button == 1)
    {
      PsppireDataSheet *data_sheet = PSPPIRE_DATA_SHEET (sheet_view);
      struct variable *var;

      var = g_object_get_data (G_OBJECT (column), "variable");
      if (var != NULL)
        {
          gboolean handled;

          g_signal_emit_by_name (data_sheet, "var-double-clicked",
                                 var_get_dict_index (var), &handled);
          return handled;
        }
    }

  return FALSE;
}

static gboolean
on_data_column_query_tooltip (PsppSheetViewColumn *column,
                              GtkTooltip *tooltip,
                              gpointer user_data UNUSED)
{
  struct variable *var;
  const char *text;

  var = g_object_get_data (G_OBJECT (column), "variable");
  g_return_val_if_fail (var != NULL, FALSE);

  text = var_has_label (var) ? var_get_label (var) : var_get_name (var);
  gtk_tooltip_set_text (tooltip, text);

  return TRUE;
}

static void
add_data_column_cell_renderer (PsppireDataSheet *data_sheet,
                               PsppSheetViewColumn *column)
{
  GtkCellRenderer *cell;
  struct variable *var;

  var = g_object_get_data (G_OBJECT (column), "variable");
  g_return_if_fail (var != NULL);

  if (data_sheet->show_value_labels && var_has_value_labels (var))
    {
      cell = gtk_cell_renderer_combo_new ();
      g_object_set (G_OBJECT (cell),
                    "has-entry", TRUE,
                    "text-column", 0,
                    NULL);
    }
  else
    cell = gtk_cell_renderer_text_new ();

  g_signal_connect (cell, "editing-started",
                    G_CALLBACK (on_data_column_editing_started), NULL);
  g_signal_connect (cell, "edited", G_CALLBACK (on_data_column_edited), NULL);

  g_object_set_data (G_OBJECT (cell), "column", column);
  g_object_set_data (G_OBJECT (cell), "data-sheet", data_sheet);

  pspp_sheet_view_column_clear (column);
  pspp_sheet_view_column_pack_start (column, cell, TRUE);

  pspp_sheet_view_column_set_cell_data_func (
    column, cell, render_data_cell, data_sheet, NULL);
}

static PsppSheetViewColumn *
make_data_column (PsppireDataSheet *data_sheet, gint dict_idx,
                  gint base_width, gint incr_width)
{
  PsppireDataStore *data_store = psppire_data_sheet_get_data_store (data_sheet);
  struct variable *var;
  PsppSheetViewColumn *column;
  char *name;
  int width;

  var = psppire_dict_get_variable (data_store->dict, dict_idx);

  column = pspp_sheet_view_column_new ();

  name = escape_underscores (var_get_name (var));
  pspp_sheet_view_column_set_title (column, name);
  free (name);

  g_object_set_data (G_OBJECT (column), "variable", var);

  width = display_width_to_pixel_width (data_sheet,
                                        var_get_display_width (var),
                                        base_width, incr_width);
  pspp_sheet_view_column_set_min_width (column, 10);
  pspp_sheet_view_column_set_fixed_width (column, width);
  pspp_sheet_view_column_set_resizable (column, TRUE);

  pspp_sheet_view_column_set_clickable (column, TRUE);
  g_signal_connect (column, "notify::width",
                    G_CALLBACK (on_data_column_resized), data_sheet);

  g_signal_connect (column, "button-press-event",
                    G_CALLBACK (on_column_button_press_event),
                    data_sheet);
  g_signal_connect (column, "query-tooltip",
                    G_CALLBACK (on_data_column_query_tooltip), NULL);
  g_signal_connect (column, "popup-menu",
                    G_CALLBACK (on_data_column_popup_menu), data_sheet);

  add_data_column_cell_renderer (data_sheet, column);

  return column;
}

static void
make_new_variable_column (PsppireDataSheet *data_sheet,
                          gint base_width, gint incr_width)
{
  PsppSheetViewColumn *column;
  GtkCellRenderer *cell;
  int width;

  cell = gtk_cell_renderer_text_new ();
  g_object_set (cell, "editable", TRUE, NULL);

  g_signal_connect (cell, "edited", G_CALLBACK (on_new_variable_column_edited),
                    NULL);

  column = pspp_sheet_view_column_new_with_attributes ("", cell, NULL);
  g_object_set_data (G_OBJECT (column), "new-var-column", column);

  width = display_width_to_pixel_width (data_sheet, 8, base_width, incr_width);
  pspp_sheet_view_column_set_min_width (column, 10);
  pspp_sheet_view_column_set_fixed_width (column, width);
  pspp_sheet_view_column_set_tabbable (column, FALSE);

  g_object_set_data (G_OBJECT (cell), "data-sheet", data_sheet);
  g_signal_connect (column, "button-press-event",
                    G_CALLBACK (on_column_button_press_event),
                    data_sheet);
  g_signal_connect (column, "popup-menu",
                    G_CALLBACK (on_data_column_popup_menu), data_sheet);

  pspp_sheet_view_column_set_visible (column, data_sheet->may_create_vars);

  pspp_sheet_view_append_column (PSPP_SHEET_VIEW (data_sheet), column);
  data_sheet->new_variable_column = column;
}

static void
psppire_data_sheet_model_changed (GObject    *gobject,
                                  GParamSpec *pspec,
                                  gpointer    user_data)
{
  PsppireDataSheet *data_sheet = PSPPIRE_DATA_SHEET (gobject);
  PsppSheetView *sheet_view = PSPP_SHEET_VIEW (data_sheet);
  PsppireDataStore *data_store;

  /* Remove old columns. */
  for (;;)
    {
      PsppSheetViewColumn *column = pspp_sheet_view_get_column (sheet_view, 0);
      if (column == NULL)
        break;

      pspp_sheet_view_remove_column (sheet_view, column);
    }
  data_sheet->new_variable_column = NULL;

  if (pspp_sheet_view_get_model (sheet_view) == NULL)
    {
      /* Don't create any columns at all if there's no model.  Otherwise we'll
         create some columns as part of the "dispose" callback for the sheet
         view, which sets the model to NULL.  That causes warnings to be
         logged and is obviously undesirable in any case. */
      return;
    }

  /* Add new columns. */
  data_store = psppire_data_sheet_get_data_store (data_sheet);
  if (data_store != NULL)
    {
      gint base_width, incr_width;
      int i;

      calc_width_conversion (data_sheet, &base_width, &incr_width);

      make_row_number_column (data_sheet, data_store);
      for (i = 0; i < psppire_dict_get_var_cnt (data_store->dict); i++)
        {
          PsppSheetViewColumn *column;

          column = make_data_column (data_sheet, i, base_width, incr_width);
          pspp_sheet_view_append_column (sheet_view, column);
        }
      make_new_variable_column (data_sheet, base_width, incr_width);
    }
}

enum
  {
    PROP_0,
    PROP_DATA_STORE,
    PROP_VALUE_LABELS,
    PROP_CASE_NUMBERS,
    PROP_CURRENT_CASE,
    PROP_MAY_CREATE_VARS,
    PROP_MAY_DELETE_VARS
  };

static void
psppire_data_sheet_set_property (GObject      *object,
                                 guint         prop_id,
                                 const GValue *value,
                                 GParamSpec   *pspec)
{
  PsppireDataSheet *obj = PSPPIRE_DATA_SHEET (object);

  switch (prop_id)
    {
    case PROP_DATA_STORE:
      psppire_data_sheet_set_data_store (
        obj, PSPPIRE_DATA_STORE (g_value_get_object (value)));
      break;

    case PROP_VALUE_LABELS:
      psppire_data_sheet_set_value_labels (obj, g_value_get_boolean (value));
      break;

    case PROP_CASE_NUMBERS:
      psppire_data_sheet_set_case_numbers (obj, g_value_get_boolean (value));
      break;

    case PROP_CURRENT_CASE:
      psppire_data_sheet_goto_case (obj, g_value_get_long (value));
      break;

    case PROP_MAY_CREATE_VARS:
      psppire_data_sheet_set_may_create_vars (obj,
                                              g_value_get_boolean (value));
      break;

    case PROP_MAY_DELETE_VARS:
      psppire_data_sheet_set_may_delete_vars (obj,
                                              g_value_get_boolean (value));
      break;

    default:
      G_OBJECT_WARN_INVALID_PROPERTY_ID (object, prop_id, pspec);
      break;
    }
}

static void
psppire_data_sheet_get_property (GObject      *object,
                                 guint         prop_id,
                                 GValue       *value,
                                 GParamSpec   *pspec)
{
  PsppireDataSheet *obj = PSPPIRE_DATA_SHEET (object);

  switch (prop_id)
    {
    case PROP_DATA_STORE:
      g_value_set_object (value, psppire_data_sheet_get_data_store (obj));
      break;

    case PROP_VALUE_LABELS:
      g_value_set_boolean (value, psppire_data_sheet_get_value_labels (obj));
      break;

    case PROP_CASE_NUMBERS:
      g_value_set_boolean (value, psppire_data_sheet_get_case_numbers (obj));
      break;

    case PROP_CURRENT_CASE:
      g_value_set_long (value, psppire_data_sheet_get_selected_case (obj));
      break;

    case PROP_MAY_CREATE_VARS:
      g_value_set_boolean (value, obj->may_create_vars);
      break;

    case PROP_MAY_DELETE_VARS:
      g_value_set_boolean (value, obj->may_delete_vars);
      break;

    default:
      G_OBJECT_WARN_INVALID_PROPERTY_ID (object, prop_id, pspec);
      break;
    }
}

gboolean
psppire_data_sheet_get_value_labels (const PsppireDataSheet *ds)
{
  return ds->show_value_labels;
}

void
psppire_data_sheet_set_value_labels (PsppireDataSheet *ds,
                                  gboolean show_value_labels)
{
  show_value_labels = !!show_value_labels;
  if (show_value_labels != ds->show_value_labels)
    {
      ds->show_value_labels = show_value_labels;
      g_object_notify (G_OBJECT (ds), "value-labels");

      /* Pretend the model changed, to force the columns to be rebuilt.
         Otherwise cell renderers won't get changed from combo boxes to text
         entries or vice versa. */
      g_object_notify (G_OBJECT (ds), "model");
    }
}

gboolean
psppire_data_sheet_get_case_numbers (const PsppireDataSheet *ds)
{
  return ds->show_case_numbers;
}

void
psppire_data_sheet_set_case_numbers (PsppireDataSheet *ds,
                                     gboolean show_case_numbers)
{
  show_case_numbers = !!show_case_numbers;
  if (show_case_numbers != ds->show_case_numbers)
    {
      PsppSheetViewColumn *column;

      ds->show_case_numbers = show_case_numbers;
      column = pspp_sheet_view_get_column (PSPP_SHEET_VIEW (ds), 0);
      if (column)
        pspp_sheet_view_column_set_visible (column, show_case_numbers);

      g_object_notify (G_OBJECT (ds), "case-numbers");
      gtk_widget_queue_draw (GTK_WIDGET (ds));
    }
}

gboolean
psppire_data_sheet_get_may_create_vars (PsppireDataSheet *data_sheet)
{
  return data_sheet->may_create_vars;
}

void
psppire_data_sheet_set_may_create_vars (PsppireDataSheet *data_sheet,
                                       gboolean may_create_vars)
{
  if (data_sheet->may_create_vars != may_create_vars)
    {
      data_sheet->may_create_vars = may_create_vars;
      if (data_sheet->new_variable_column)
        pspp_sheet_view_column_set_visible (data_sheet->new_variable_column,
                                            may_create_vars);

      on_selection_changed (pspp_sheet_view_get_selection (
                              PSPP_SHEET_VIEW (data_sheet)), NULL);
    }
}

gboolean
psppire_data_sheet_get_may_delete_vars (PsppireDataSheet *data_sheet)
{
  return data_sheet->may_delete_vars;
}

void
psppire_data_sheet_set_may_delete_vars (PsppireDataSheet *data_sheet,
                                       gboolean may_delete_vars)
{
  if (data_sheet->may_delete_vars != may_delete_vars)
    {
      data_sheet->may_delete_vars = may_delete_vars;
      on_selection_changed (pspp_sheet_view_get_selection (
                              PSPP_SHEET_VIEW (data_sheet)), NULL);
    }
}

static PsppSheetViewColumn *
psppire_data_sheet_find_column_for_variable (PsppireDataSheet *data_sheet,
                                             gint dict_index)
{
  PsppSheetView *sheet_view = PSPP_SHEET_VIEW (data_sheet);
  PsppireDataStore *data_store;
  PsppSheetViewColumn *column;
  struct variable *var;
  GList *list, *iter;

  data_store = psppire_data_sheet_get_data_store (data_sheet);
  g_return_val_if_fail (data_store != NULL, NULL);
  g_return_val_if_fail (data_store->dict != NULL, NULL);

  var = psppire_dict_get_variable (data_store->dict, dict_index);
  g_return_val_if_fail (var != NULL, NULL);

  column = NULL;
  list = pspp_sheet_view_get_columns (sheet_view);
  for (iter = list; iter != NULL; iter = iter->next)
    {
      PsppSheetViewColumn *c = iter->data;
      struct variable *v;

      v = g_object_get_data (G_OBJECT (c), "variable");
      if (v == var)
        {
          column = c;
          break;
        }
    }
  g_list_free (list);

  return column;
}

void
psppire_data_sheet_goto_variable (PsppireDataSheet *data_sheet,
                                  gint dict_index)
{
  PsppSheetView *sheet_view = PSPP_SHEET_VIEW (data_sheet);
  PsppSheetViewColumn *column;

  column = psppire_data_sheet_find_column_for_variable (data_sheet,
                                                        dict_index);
  if (column != NULL)
    {
      GtkTreePath *path;

      gint row = psppire_data_sheet_get_current_case (data_sheet);
      path = gtk_tree_path_new_from_indices (row >= 0 ? row : 0, -1);

      pspp_sheet_view_scroll_to_cell (sheet_view, path, column,
                                      FALSE, 0.0, 0.0);
      pspp_sheet_view_set_cursor (sheet_view, path, column, FALSE);
      gtk_tree_path_free (path);
    }
}

struct variable *
psppire_data_sheet_get_current_variable (const PsppireDataSheet *data_sheet)
{
  PsppSheetSelection *selection;
  struct variable *var;
  GList *selected_columns;
  GList *iter;

  selection = pspp_sheet_view_get_selection (PSPP_SHEET_VIEW (data_sheet));
  selected_columns = pspp_sheet_selection_get_selected_columns (selection);

  var = NULL;
  for (iter = selected_columns; iter != NULL; iter = iter->next)
    {
      PsppSheetViewColumn *column = iter->data;
      struct variable *v = g_object_get_data (G_OBJECT (column), "variable");
      if (v != NULL)
        {
          if (var)
            {
              var = NULL;
              break;
            }
          else
            var = v;
        }
    }

  g_list_free (selected_columns);

  return var;

}
void
psppire_data_sheet_goto_case (PsppireDataSheet *data_sheet, gint case_index)
{
  PsppSheetView *sheet_view = PSPP_SHEET_VIEW (data_sheet);
  PsppireDataStore *store = data_sheet->data_store;
  PsppSheetSelection *selection;
  GtkTreePath *path;

  g_return_if_fail (case_index >= 0);
  g_return_if_fail (case_index < psppire_data_store_get_case_count (store));

  path = gtk_tree_path_new_from_indices (case_index, -1);

  /* Select the case. */
  selection = pspp_sheet_view_get_selection (sheet_view);
  pspp_sheet_selection_unselect_all (selection);
  pspp_sheet_selection_select_path (selection, path);
  pspp_sheet_selection_select_all_columns (selection);

  /* Scroll so that the case is visible. */
  pspp_sheet_view_scroll_to_cell (sheet_view, path, NULL, FALSE, 0.0, 0.0);

  gtk_tree_path_free (path);
}

/* Returns the 0-based index of a selected case, if there is at least one, and
   -1 otherwise.

   If more than one case is selected, returns the one with the smallest index,
   that is, the index of the case closest to the beginning of the file.  The
   row that can be used to insert a new case is not considered a case. */
gint
psppire_data_sheet_get_selected_case (const PsppireDataSheet *data_sheet)
{
  PsppSheetView *sheet_view = PSPP_SHEET_VIEW (data_sheet);
  PsppireDataStore *store = data_sheet->data_store;
  const struct range_set_node *node;
  PsppSheetSelection *selection;
  struct range_set *rows;
  gint row;

  selection = pspp_sheet_view_get_selection (sheet_view);
  rows = pspp_sheet_selection_get_range_set (selection);
  node = range_set_first (rows);
  row = (node && node->start < psppire_data_store_get_case_count (store)
         ? node->start
         : -1);
  range_set_destroy (rows);

  return row;
}

/* Returns the 0-based index of a selected case, if exactly one case is
   selected, and -1 otherwise.  Returns -1 if the row that can be used to
   insert a new case is selected. */
gint
psppire_data_sheet_get_current_case (const PsppireDataSheet *data_sheet)
{
  PsppSheetView *sheet_view = PSPP_SHEET_VIEW (data_sheet);
  PsppireDataStore *store = data_sheet->data_store;
  const struct range_set_node *node;
  PsppSheetSelection *selection;
  struct range_set *rows;
  gint row;

  selection = pspp_sheet_view_get_selection (sheet_view);
  if (pspp_sheet_selection_count_selected_rows (selection) != 1)
    return -1;

  rows = pspp_sheet_selection_get_range_set (selection);
  node = range_set_first (rows);
  row = (node && node->start < psppire_data_store_get_case_count (store)
         ? node->start
         : -1);
  range_set_destroy (rows);

  return row;
}


static void
psppire_data_sheet_dispose (GObject *object)
{
  PsppireDataSheet *data_sheet = PSPPIRE_DATA_SHEET (object);

  if (data_sheet->clip != NULL && data_sheet->on_owner_change_signal != 0)
    {
      g_signal_handler_disconnect (data_sheet->clip,
                                   data_sheet->on_owner_change_signal);
      data_sheet->on_owner_change_signal = 0;
    }

  if (data_sheet->dispose_has_run)
    return;

  data_sheet->dispose_has_run = TRUE;

  psppire_data_sheet_unset_data_store (data_sheet);

  G_OBJECT_CLASS (psppire_data_sheet_parent_class)->dispose (object);
}

static void
psppire_data_sheet_map (GtkWidget *widget)
{
  PsppireDataSheet *data_sheet = PSPPIRE_DATA_SHEET (widget);

  GTK_WIDGET_CLASS (psppire_data_sheet_parent_class)->map (widget);

  data_sheet->clip = gtk_widget_get_clipboard (widget,
                                               GDK_SELECTION_CLIPBOARD);
  if (data_sheet->on_owner_change_signal)
    g_signal_handler_disconnect (data_sheet->clip,
                                 data_sheet->on_owner_change_signal);
  data_sheet->on_owner_change_signal
    = g_signal_connect (data_sheet->clip, "owner-change",
                        G_CALLBACK (on_owner_change), widget);
  on_owner_change (data_sheet->clip, NULL, widget);
}

static void
psppire_data_sheet_class_init (PsppireDataSheetClass *class)
{
  GObjectClass *gobject_class;
  GtkWidgetClass *widget_class;

  gobject_class = G_OBJECT_CLASS (class);
  gobject_class->set_property = psppire_data_sheet_set_property;
  gobject_class->get_property = psppire_data_sheet_get_property;
  gobject_class->dispose = psppire_data_sheet_dispose;

  widget_class = GTK_WIDGET_CLASS (class);
  widget_class->map = psppire_data_sheet_map;

  g_signal_new ("var-double-clicked",
                G_OBJECT_CLASS_TYPE (gobject_class),
                G_SIGNAL_RUN_LAST,
                0,
                g_signal_accumulator_true_handled, NULL,
                psppire_marshal_BOOLEAN__INT,
                G_TYPE_BOOLEAN, 1, G_TYPE_INT);

  g_object_class_install_property (
    gobject_class, PROP_DATA_STORE,
    g_param_spec_object ("data-store",
                         "Data Store",
                         "The data store for the data sheet to display.",
                         PSPPIRE_TYPE_DATA_STORE,
                         G_PARAM_WRITABLE | G_PARAM_READABLE));

  g_object_class_install_property (
    gobject_class, PROP_VALUE_LABELS,
    g_param_spec_boolean ("value-labels",
                          "Value Labels",
                          "Whether or not the data sheet should display labels instead of values",
			  FALSE,
                          G_PARAM_WRITABLE | G_PARAM_READABLE));

  g_object_class_install_property (
    gobject_class, PROP_CASE_NUMBERS,
    g_param_spec_boolean ("case-numbers",
                          "Case Numbers",
                          "Whether or not the data sheet should display case numbers",
			  FALSE,
                          G_PARAM_WRITABLE | G_PARAM_READABLE));

  g_object_class_install_property (
    gobject_class,
    PROP_CURRENT_CASE,
    g_param_spec_long ("current-case",
		       "Current Case",
		       "Zero based number of the selected case",
		       0, CASENUMBER_MAX,
		       0,
		       G_PARAM_WRITABLE | G_PARAM_READABLE));

  g_object_class_install_property (
    gobject_class,
    PROP_MAY_CREATE_VARS,
    g_param_spec_boolean ("may-create-vars",
                          "May create variables",
                          "Whether the user may create more variables",
                          TRUE,
                          G_PARAM_READWRITE));

  
  g_object_class_install_property (
    gobject_class,
    PROP_MAY_DELETE_VARS,
    g_param_spec_boolean ("may-delete-vars",
                          "May delete variables",
                          "Whether the user may delete variables",
                          TRUE,
                          G_PARAM_READWRITE));
}

static void
do_row_popup_menu (GtkWidget *widget, guint button, guint32 time)
{
  PsppireDataSheet *data_sheet = PSPPIRE_DATA_SHEET (widget);

  
  gtk_menu_popup (GTK_MENU (data_sheet->row_popup_menu), NULL, NULL, NULL, NULL, button, time);
}

static void
on_popup_menu (GtkWidget *widget, gpointer user_data UNUSED)
{
  do_row_popup_menu (widget, 0, gtk_get_current_event_time ());
}

static gboolean
on_button_pressed (GtkWidget *widget, GdkEventButton *event,
                   gpointer user_data UNUSED)
{
  PsppSheetView *sheet_view = PSPP_SHEET_VIEW (widget);

  if (event->type == GDK_BUTTON_PRESS && event->button == 3)
    {
      PsppSheetSelection *selection;

      selection = pspp_sheet_view_get_selection (sheet_view);
      if (pspp_sheet_selection_count_selected_rows (selection) <= 1)
        {
          GtkTreePath *path;

          if (pspp_sheet_view_get_path_at_pos (sheet_view, event->x, event->y,
                                               &path, NULL, NULL, NULL))
            {
              pspp_sheet_selection_unselect_all (selection);
              pspp_sheet_selection_select_path (selection, path);
              pspp_sheet_selection_select_all_columns (selection);
              gtk_tree_path_free (path);
            }
        }

      do_row_popup_menu (widget, event->button, event->time);

      return TRUE;
    }

  return FALSE;
}

void
psppire_data_sheet_edit_clear_cases (PsppireDataSheet *data_sheet)
{
  PsppSheetView *sheet_view = PSPP_SHEET_VIEW (data_sheet);
  PsppSheetSelection *selection = pspp_sheet_view_get_selection (sheet_view);
  const struct range_set_node *node;
  struct range_set *selected;

  selected = pspp_sheet_selection_get_range_set (selection);
  for (node = range_set_last (selected); node != NULL;
       node = range_set_prev (selected, node))
    {
      unsigned long int start = range_set_node_get_start (node);
      unsigned long int count = range_set_node_get_width (node);

      psppire_data_store_delete_cases (data_sheet->data_store, start, count);
    }
  range_set_destroy (selected);
}

static void
on_selection_changed (PsppSheetSelection *selection,
                      gpointer user_data UNUSED)
{
  PsppSheetView *sheet_view = pspp_sheet_selection_get_tree_view (selection);
  PsppireDataSheet *data_sheet = PSPPIRE_DATA_SHEET (sheet_view);
  gboolean any_variables_selected;
  gboolean may_delete_cases, may_delete_vars, may_insert_vars;
  GList *list, *iter;
  GtkTreePath *path;

  GtkWidget *top = gtk_widget_get_toplevel (GTK_WIDGET (data_sheet));
  if (! PSPPIRE_IS_DATA_WINDOW (top))
    return;
  
  PsppireDataWindow *dw = PSPPIRE_DATA_WINDOW (top);

  gint n_selected_rows = pspp_sheet_selection_count_selected_rows (selection);

  gtk_widget_set_sensitive (dw->mi_insert_case, n_selected_rows > 0);

  switch (n_selected_rows)
    {
    case 0:
      may_delete_cases = FALSE;
      break;

    case 1:
      /* The row used for inserting new cases cannot be deleted. */
      path = gtk_tree_path_new_from_indices (
        psppire_data_store_get_case_count (data_sheet->data_store), -1);
      may_delete_cases = !pspp_sheet_selection_path_is_selected (selection,
                                                                 path);
      gtk_tree_path_free (path);
      break;

    default:
      may_delete_cases = TRUE;
      break;
    }

  gtk_widget_set_sensitive (dw->mi_clear_cases, may_delete_cases);

  any_variables_selected = FALSE;
  may_delete_vars = may_insert_vars = FALSE;
  list = pspp_sheet_selection_get_selected_columns (selection);

  for (iter = list; iter != NULL; iter = iter->next)
    {
      PsppSheetViewColumn *column = iter->data;
      struct variable *var = g_object_get_data (G_OBJECT (column), "variable");

      if (var != NULL)
        {
          may_delete_vars = may_insert_vars = TRUE;
          any_variables_selected = TRUE;
          break;
        }
      if (g_object_get_data (G_OBJECT (column), "new-var-column") != NULL)
        may_insert_vars = TRUE;
    }
  g_list_free (list);

  may_insert_vars = may_insert_vars && data_sheet->may_create_vars;
  may_delete_vars = may_delete_vars && data_sheet->may_delete_vars;

  gtk_widget_set_sensitive (dw->mi_insert_var, may_insert_vars);
  gtk_widget_set_sensitive (dw->mi_clear_variables, may_delete_vars);
  gtk_widget_set_sensitive (data_sheet->pu_sort_up, may_delete_vars);
  gtk_widget_set_sensitive (data_sheet->pu_sort_down, may_delete_vars);

  psppire_data_sheet_update_clip_actions (data_sheet);
  psppire_data_sheet_update_primary_selection (data_sheet,
                                               (n_selected_rows > 0
                                                && any_variables_selected));
}

static gboolean
psppire_data_sheet_get_selected_range (PsppireDataSheet *data_sheet,
                                    struct range_set **rowsp,
                                    struct range_set **colsp)
{
  PsppSheetView *sheet_view = PSPP_SHEET_VIEW (data_sheet);
  PsppireDataStore *data_store = data_sheet->data_store;
  PsppSheetSelection *selection = pspp_sheet_view_get_selection (sheet_view);
  unsigned long n_cases;
  struct range_set *rows, *cols;
  GList *list, *iter;

  if (data_store == NULL)
    return FALSE;
  n_cases = psppire_data_store_get_case_count (data_store);

  rows = pspp_sheet_selection_get_range_set (selection);
  range_set_set0 (rows, n_cases, ULONG_MAX - n_cases);
  if (range_set_is_empty (rows))
    {
      range_set_destroy (rows);
      return FALSE;
    }

  cols = range_set_create ();
  list = pspp_sheet_selection_get_selected_columns (selection);
  for (iter = list; iter != NULL; iter = iter->next)
    {
      PsppSheetViewColumn *column = iter->data;
      struct variable *var = g_object_get_data (G_OBJECT (column), "variable");

      if (var != NULL)
        range_set_set1 (cols, var_get_dict_index (var), 1);
    }
  g_list_free (list);
  if (range_set_is_empty (cols))
    {
      range_set_destroy (rows);
      range_set_destroy (cols);
      return FALSE;
    }

  *rowsp = rows;
  *colsp = cols;
  return TRUE;
}

/* Insert a case at the selected row */
void
psppire_data_sheet_insert_case (PsppireDataSheet *data_sheet)
{
  PsppSheetView *sheet_view = PSPP_SHEET_VIEW (data_sheet);
  PsppSheetSelection *selection = pspp_sheet_view_get_selection (sheet_view);
  PsppireDataStore *data_store = data_sheet->data_store;
  struct range_set *selected = pspp_sheet_selection_get_range_set (selection);
  unsigned long row = range_set_scan (selected, 0);
  range_set_destroy (selected);

  if (row <= psppire_data_store_get_case_count (data_store))
    psppire_data_store_insert_new_case (data_store, row);
}

void
psppire_data_sheet_insert_variable (PsppireDataSheet *data_sheet)
{
  PsppSheetView *sheet_view = PSPP_SHEET_VIEW (data_sheet);
  PsppSheetSelection *selection = pspp_sheet_view_get_selection (sheet_view);
  PsppireDict *dict = data_sheet->data_store->dict;
  PsppSheetViewColumn *column;
  struct variable *var;
  gchar name[64];
  GList *list;
  gint index;

  list = pspp_sheet_selection_get_selected_columns (selection);
  if (list == NULL)
    return;
  column = list->data;
  g_list_free (list);

  var = g_object_get_data (G_OBJECT (column), "variable");
  index = var ? var_get_dict_index (var) : psppire_dict_get_var_cnt (dict);
  if (psppire_dict_generate_name (dict, name, sizeof name))
    psppire_dict_insert_variable (dict, index, name);
}

void
psppire_data_sheet_edit_clear_variables (PsppireDataSheet *data_sheet)
{
  PsppSheetView *sheet_view = PSPP_SHEET_VIEW (data_sheet);
  PsppSheetSelection *selection = pspp_sheet_view_get_selection (sheet_view);
  PsppireDict *dict = data_sheet->data_store->dict;
  GList *iter;
  GList *list = pspp_sheet_selection_get_selected_columns (selection);
  
  if (list == NULL)
    return;
  list = g_list_reverse (list);
  for (iter = list; iter; iter = iter->next)
    {
      PsppSheetViewColumn *column = iter->data;
      struct variable *var = g_object_get_data (G_OBJECT (column), "variable");
      if (var != NULL)
        psppire_dict_delete_variables (dict, var_get_dict_index (var), 1);
    }
  g_list_free (list);
}

void
psppire_data_sheet_edit_copy (PsppireDataSheet *data_sheet)
{
  psppire_data_sheet_set_clip (data_sheet, FALSE);
}

void
psppire_data_sheet_edit_cut (PsppireDataSheet *data_sheet)
{
  psppire_data_sheet_set_clip (data_sheet, TRUE);
}

void
psppire_data_sheet_edit_paste (PsppireDataSheet *data_sheet)
{
  GdkDisplay *display = gtk_widget_get_display (GTK_WIDGET (data_sheet));
  GtkClipboard *clipboard =
    gtk_clipboard_get_for_display (display, GDK_SELECTION_CLIPBOARD);

  gtk_clipboard_request_contents (clipboard,
                                  gdk_atom_intern ("UTF8_STRING", TRUE),
                                  psppire_data_sheet_clip_received_cb,
                                  data_sheet);
}

static void
psppire_data_sheet_init (PsppireDataSheet *obj)
{
  PsppSheetView *sheet_view = PSPP_SHEET_VIEW (obj);

  obj->show_value_labels = FALSE;
  obj->show_case_numbers = TRUE;
  obj->may_create_vars = TRUE;
  obj->may_delete_vars = TRUE;

  obj->owns_primary_selection = FALSE;

  obj->scroll_to_bottom_signal = 0;
  obj->scroll_to_right_signal = 0;
  obj->on_owner_change_signal = 0;
  obj->new_variable_column = NULL;
  obj->container = NULL;

  obj->dispose_has_run = FALSE;

  pspp_sheet_view_set_special_cells (sheet_view, PSPP_SHEET_VIEW_SPECIAL_CELLS_YES);

  {
    obj->row_popup_menu = gtk_menu_new ();
    int i = 0;

    GtkWidget *insert_case = gtk_menu_item_new_with_mnemonic (_("_Insert Case"));
    GtkWidget *clear_cases = gtk_menu_item_new_with_mnemonic (_("Cl_ear Cases"));

    gtk_menu_attach (GTK_MENU (obj->row_popup_menu), insert_case,     0, 1, i, i + 1); ++i;
    gtk_menu_attach (GTK_MENU (obj->row_popup_menu), clear_cases,     0, 1, i, i + 1); ++i;

    g_signal_connect_swapped (clear_cases, "activate", G_CALLBACK (psppire_data_sheet_edit_clear_cases), obj);
    g_signal_connect_swapped (insert_case, "activate", G_CALLBACK (psppire_data_sheet_insert_case), obj);
  
    gtk_widget_show_all (obj->row_popup_menu);
  }
  
  {
    obj->column_popup_menu = gtk_menu_new ();
    int i = 0;

    GtkWidget *insert_variable = gtk_menu_item_new_with_mnemonic (_("_Insert Variable"));
    GtkWidget *clear_variables = gtk_menu_item_new_with_mnemonic (_("Cl_ear Variables"));
    obj->pu_sort_up = gtk_menu_item_new_with_mnemonic (_("Sort _Ascending"));
    obj->pu_sort_down = gtk_menu_item_new_with_mnemonic (_("Sort _Descending"));

    g_signal_connect_swapped (clear_variables, "activate", G_CALLBACK (psppire_data_sheet_edit_clear_variables), obj);
    g_signal_connect_swapped (insert_variable, "activate", G_CALLBACK (psppire_data_sheet_insert_variable), obj);

    g_signal_connect_swapped (obj->pu_sort_up, "activate", G_CALLBACK (on_sort_up), obj);
    g_signal_connect_swapped (obj->pu_sort_down, "activate", G_CALLBACK (on_sort_down), obj);
  
    gtk_menu_attach (GTK_MENU (obj->column_popup_menu), insert_variable,     0, 1, i, i + 1); ++i;
    gtk_menu_attach (GTK_MENU (obj->column_popup_menu), clear_variables,     0, 1, i, i + 1); ++i;

    gtk_menu_attach (GTK_MENU (obj->column_popup_menu), gtk_separator_menu_item_new (),     0, 1, i, i + 1); ++i;
  
    gtk_menu_attach (GTK_MENU (obj->column_popup_menu), obj->pu_sort_up,             0, 1, i, i + 1); ++i;
    gtk_menu_attach (GTK_MENU (obj->column_popup_menu), obj->pu_sort_down,           0, 1, i, i + 1); ++i;

    gtk_widget_show_all (obj->column_popup_menu);
  }

  
  g_signal_connect (obj, "notify::model",
                    G_CALLBACK (psppire_data_sheet_model_changed), NULL);

  pspp_sheet_view_set_rubber_banding (sheet_view, TRUE);
  pspp_sheet_selection_set_mode (pspp_sheet_view_get_selection (sheet_view),
                                 PSPP_SHEET_SELECTION_RECTANGLE);

  g_object_set (G_OBJECT (obj), "has-tooltip", TRUE, (void *) NULL);
  g_signal_connect (obj, "query-tooltip",
                    G_CALLBACK (on_query_tooltip), NULL);
  g_signal_connect (obj, "button-press-event",
                    G_CALLBACK (on_button_pressed), NULL);
  
  g_signal_connect (obj, "popup-menu", G_CALLBACK (on_popup_menu), NULL);

  g_signal_connect (pspp_sheet_view_get_selection (sheet_view),
                    "changed", G_CALLBACK (on_selection_changed), NULL);
}

GtkWidget *
psppire_data_sheet_new (void)
{
  return g_object_new (PSPP_TYPE_DATA_SHEET, NULL);
}

PsppireDataStore *
psppire_data_sheet_get_data_store (PsppireDataSheet *data_sheet)
{
  return data_sheet->data_store;
}

static void
refresh_model (PsppireDataSheet *data_sheet)
{
  pspp_sheet_view_set_model (PSPP_SHEET_VIEW (data_sheet), NULL);

  if (data_sheet->data_store != NULL)
    {
      int n_rows = psppire_data_store_get_case_count (data_sheet->data_store) + 1;
      PsppireEmptyListStore *model = psppire_empty_list_store_new (n_rows);
      pspp_sheet_view_set_model (PSPP_SHEET_VIEW (data_sheet),
                                 GTK_TREE_MODEL (model));
      g_object_unref (model);
    }
}

static void
on_case_inserted (PsppireDataStore *data_store, gint row,
                  PsppireDataSheet *data_sheet)
{
  PsppireEmptyListStore *empty_list_store;
  GtkTreeModel *tree_model;
  gint n_rows;

  g_return_if_fail (data_store == data_sheet->data_store);

  n_rows = psppire_data_store_get_case_count (data_store) + 1;
  if (row == n_rows - 1)
    row++;

  tree_model = pspp_sheet_view_get_model (PSPP_SHEET_VIEW (data_sheet));
  empty_list_store = PSPPIRE_EMPTY_LIST_STORE (tree_model);
  psppire_empty_list_store_set_n_rows (empty_list_store, n_rows);
  psppire_empty_list_store_row_inserted (empty_list_store, row);
}

static void
on_cases_deleted (PsppireDataStore *data_store, gint first, gint n_cases,
                  PsppireDataSheet *data_sheet)
{

  g_return_if_fail (data_store == data_sheet->data_store);

  if (n_cases > 1)
    {
      /* This is a bit of a cop-out.  We could do better, if it ever turns out
         that this performs too poorly. */
      refresh_model (data_sheet);
    }
  else
    {
      PsppireEmptyListStore *empty_list_store;
      GtkTreeModel *tree_model;
      gint n_rows = psppire_data_store_get_case_count (data_store) + 1;

      tree_model = pspp_sheet_view_get_model (PSPP_SHEET_VIEW (data_sheet));
      empty_list_store = PSPPIRE_EMPTY_LIST_STORE (tree_model);
      psppire_empty_list_store_set_n_rows (empty_list_store, n_rows);
      psppire_empty_list_store_row_deleted (empty_list_store, first);
    }
}

static void
on_case_change (PsppireDataStore *data_store, gint row,
                PsppireDataSheet *data_sheet)
{
  PsppSheetView *sheet_view = PSPP_SHEET_VIEW (data_sheet);

  pspp_sheet_view_stop_editing (sheet_view, TRUE);
  gtk_widget_queue_draw (GTK_WIDGET (data_sheet));
}

static void
on_backend_changed (PsppireDataStore *data_store,
                    PsppireDataSheet *data_sheet)
{
  g_return_if_fail (data_store == data_sheet->data_store);
  refresh_model (data_sheet);
}

static void
on_variable_display_width_changed (PsppireDict *dict, int dict_index,
                                   PsppireDataSheet *data_sheet)
{
  PsppireDataStore *data_store = psppire_data_sheet_get_data_store (data_sheet);
  PsppSheetViewColumn *column;
  struct variable *var;
  int display_width;
  gint pixel_width;

  g_return_if_fail (data_sheet->data_store != NULL);
  g_return_if_fail (dict == data_sheet->data_store->dict);

  column = psppire_data_sheet_find_column_for_variable (data_sheet,
                                                        dict_index);
  if (column == NULL)
    return;

  var = psppire_dict_get_variable (data_store->dict, dict_index);
  g_return_if_fail (var != NULL);

  pixel_width = pspp_sheet_view_column_get_fixed_width (column);
  display_width = display_width_from_pixel_width (data_sheet, pixel_width);
  if (display_width != var_get_display_width (var))
    {
      gint base_width, incr_width;

      display_width = var_get_display_width (var);
      calc_width_conversion (data_sheet, &base_width, &incr_width);
      pixel_width = display_width_to_pixel_width (data_sheet, display_width,
                                                  base_width, incr_width);
      pspp_sheet_view_column_set_fixed_width (column, pixel_width);
    }
}

static void
on_variable_changed (PsppireDict *dict, int dict_index,
		     guint what, const struct variable *oldvar,
                     PsppireDataSheet *data_sheet)
{
  PsppireDataStore *data_store = psppire_data_sheet_get_data_store (data_sheet);
  PsppSheetViewColumn *column;
  GtkCellRenderer *cell;
  struct variable *var;
  GList *cells;
  char *name;

  g_return_if_fail (data_sheet->data_store != NULL);
  g_return_if_fail (dict == data_sheet->data_store->dict);


  if (what & VAR_TRAIT_DISPLAY_WIDTH)
    on_variable_display_width_changed (dict, dict_index, data_sheet);

  column = psppire_data_sheet_find_column_for_variable (data_sheet,
                                                        dict_index);
  if (column == NULL)
    return;


  var = psppire_dict_get_variable (data_store->dict, dict_index);
  g_return_if_fail (var != NULL);

  name = escape_underscores (var_get_name (var));
  if (strcmp (name, pspp_sheet_view_column_get_title (column)))
    pspp_sheet_view_column_set_title (column, name);
  free (name);

  cells = pspp_sheet_view_column_get_cell_renderers (column);
  g_return_if_fail (cells);
  cell = cells->data;
  g_list_free (cells);

  if (var_has_value_labels (var) != GTK_IS_CELL_RENDERER_COMBO (cell))
    {
      /* Stop editing before we delete and replace the cell renderers.
         Otherwise if this column is currently being edited, an eventual call
         to pspp_sheet_view_stop_editing() will obtain a NULL cell and pass
         that to gtk_cell_renderer_stop_editing(), which causes a critical.

         It's possible that this is a bug in PsppSheetView, and it's possible
         that PsppSheetView inherits that from GtkTreeView, but I haven't
         investigated yet. */
      pspp_sheet_view_stop_editing (PSPP_SHEET_VIEW (data_sheet), TRUE);

      add_data_column_cell_renderer (data_sheet, column);
    }
}

static void
on_variable_inserted (PsppireDict *dict, int var_index,
                      PsppireDataSheet *data_sheet)
{
  PsppSheetView *sheet_view = PSPP_SHEET_VIEW (data_sheet);
  gint base_width, incr_width;
  PsppSheetViewColumn *column;

  calc_width_conversion (data_sheet, &base_width, &incr_width);
  column = make_data_column (data_sheet, var_index, base_width, incr_width);
  pspp_sheet_view_insert_column (sheet_view, column, var_index + 1);
}

static void
on_variable_deleted (PsppireDict *dict,
                     const struct variable *var, int case_idx, int width,
                     PsppireDataSheet *data_sheet)
{
  PsppSheetView *sheet_view = PSPP_SHEET_VIEW (data_sheet);
  GList *columns, *iter;

  columns = pspp_sheet_view_get_columns (sheet_view);
  for (iter = columns; iter != NULL; iter = iter->next)
    {
      PsppSheetViewColumn *column = iter->data;
      const struct variable *column_var;

      column_var = g_object_get_data (G_OBJECT (column), "variable");
      if (column_var == var)
        pspp_sheet_view_remove_column (sheet_view, column);
    }
  g_list_free (columns);
}

static void
psppire_data_sheet_unset_data_store (PsppireDataSheet *data_sheet)
{
  PsppireDataStore *store = data_sheet->data_store;

  if (store == NULL)
    return;

  data_sheet->data_store = NULL;

  g_signal_handlers_disconnect_by_func (
    store, G_CALLBACK (on_backend_changed), data_sheet);
  g_signal_handlers_disconnect_by_func (
    store, G_CALLBACK (on_case_inserted), data_sheet);
  g_signal_handlers_disconnect_by_func (
    store, G_CALLBACK (on_cases_deleted), data_sheet);
  g_signal_handlers_disconnect_by_func (
    store, G_CALLBACK (on_case_change), data_sheet);

  g_signal_handlers_disconnect_by_func (
    store->dict, G_CALLBACK (on_variable_changed), data_sheet);
  g_signal_handlers_disconnect_by_func (
    store->dict, G_CALLBACK (on_variable_display_width_changed), data_sheet);
  g_signal_handlers_disconnect_by_func (
    store->dict, G_CALLBACK (on_variable_inserted), data_sheet);
  g_signal_handlers_disconnect_by_func (
    store->dict, G_CALLBACK (on_variable_deleted), data_sheet);

  g_object_unref (store);
}

void
psppire_data_sheet_set_data_store (PsppireDataSheet *data_sheet,
                                PsppireDataStore *data_store)
{
  psppire_data_sheet_unset_data_store (data_sheet);

  data_sheet->data_store = data_store;
  if (data_store != NULL)
    {
      g_object_ref (data_store);
      g_signal_connect (data_store, "backend-changed",
                        G_CALLBACK (on_backend_changed), data_sheet);
      g_signal_connect (data_store, "case-inserted",
                        G_CALLBACK (on_case_inserted), data_sheet);
      g_signal_connect (data_store, "cases-deleted",
                        G_CALLBACK (on_cases_deleted), data_sheet);
      g_signal_connect (data_store, "case-changed",
                        G_CALLBACK (on_case_change), data_sheet);

      /* XXX it's unclean to hook into the dict this way--what if the dict
         changes?  As of this writing, though, nothing ever changes the
         data_store's dict. */
      g_signal_connect (data_store->dict, "variable-changed",
                        G_CALLBACK (on_variable_changed),
                        data_sheet);
      g_signal_connect (data_store->dict, "variable-inserted",
                        G_CALLBACK (on_variable_inserted), data_sheet);
      g_signal_connect (data_store->dict, "variable-deleted",
                        G_CALLBACK (on_variable_deleted), data_sheet);
    }
  refresh_model (data_sheet);
}

/* Clipboard stuff */

/* A casereader and dictionary holding the data currently in the clip */
static struct casereader *clip_datasheet = NULL;
static struct dictionary *clip_dict = NULL;


static void psppire_data_sheet_update_clipboard (PsppireDataSheet *);

static gboolean
psppire_data_sheet_fetch_clip (PsppireDataSheet *data_sheet, gboolean cut,
                               struct casereader **readerp,
                               struct dictionary **dictp)
{
  struct casewriter *writer ;
  PsppireDataStore *ds = psppire_data_sheet_get_data_store (data_sheet);
  struct case_map *map = NULL;
  struct range_set *rows, *cols;
  const struct range_set_node *node;
  struct dictionary *dict;

  if (!psppire_data_sheet_get_selected_range (data_sheet, &rows, &cols))
    {
      *readerp = NULL;
      *dictp = NULL;
      return FALSE;
    }

  /* Construct clip dictionary. */
  *dictp = dict = dict_create (dict_get_encoding (ds->dict->dict));
  RANGE_SET_FOR_EACH (node, cols)
    {
      int dict_index;

      for (dict_index = node->start; dict_index < node->end; dict_index++)
        {
          struct variable *var = dict_get_var (ds->dict->dict, dict_index);
          dict_clone_var_assert (dict, var);
        }
    }

  /* Construct clip data. */
  map = case_map_by_name (ds->dict->dict, dict);
  writer = autopaging_writer_create (dict_get_proto (dict));
  RANGE_SET_FOR_EACH (node, rows)
    {
      unsigned long int row;

      for (row = node->start; row < node->end; row++)
        {
          struct ccase *old = psppire_data_store_get_case (ds, row);
          if (old != NULL)
            casewriter_write (writer, case_map_execute (map, old));
          else
            casewriter_force_error (writer);
        }
    }
  case_map_destroy (map);

  /* Clear data that we copied out, if we're doing a "cut". */
  if (cut && !casewriter_error (writer))
    {
      RANGE_SET_FOR_EACH (node, rows)
        {
          unsigned long int row;

          for (row = node->start; row < node->end; row++)
            {
              const struct range_set_node *node2;

              RANGE_SET_FOR_EACH (node2, cols)
                {
                  int dict_index;

                  for (dict_index = node2->start; dict_index < node2->end;
                       dict_index++)
                    {
                      struct variable *var;

                      var = dict_get_var (ds->dict->dict, dict_index);
                      psppire_data_store_set_string (ds, "", row,
                                                     var, false);
                    }
                }
            }
        }
    }

  range_set_destroy (rows);
  range_set_destroy (cols);

  *readerp = casewriter_make_reader (writer);

  return TRUE;
}

/* Set the clip from the currently selected range in DATA_SHEET.  If CUT is
   true, clears the original data from DATA_SHEET, otherwise leaves the
   original data in-place. */
static void
psppire_data_sheet_set_clip (PsppireDataSheet *data_sheet,
                             gboolean cut)
{
  struct casereader *reader;
  struct dictionary *dict;

  if (psppire_data_sheet_fetch_clip (data_sheet, cut, &reader, &dict))
    {
      casereader_destroy (clip_datasheet);
      dict_destroy (clip_dict);

      clip_datasheet = reader;
      clip_dict = dict;

      psppire_data_sheet_update_clipboard (data_sheet);
    }
}

enum {
  SELECT_FMT_NULL,
  SELECT_FMT_TEXT,
  SELECT_FMT_HTML
};


/* Perform data_out for case CC, variable V, appending to STRING */
static void
data_out_g_string (GString *string, const struct variable *v,
		   const struct ccase *cc)
{
  const struct fmt_spec *fs = var_get_print_format (v);
  const union value *val = case_data (cc, v);

  char *s = data_out (val, var_get_encoding (v), fs);

  g_string_append (string, s);

  g_free (s);
}

static GString *
clip_to_text (struct casereader *datasheet, struct dictionary *dict)
{
  casenumber r;
  GString *string;

  const size_t val_cnt = caseproto_get_n_widths (casereader_get_proto (datasheet));
  const casenumber case_cnt = casereader_get_case_cnt (datasheet);
  const size_t var_cnt = dict_get_var_cnt (dict);

  string = g_string_sized_new (10 * val_cnt * case_cnt);

  for (r = 0 ; r < case_cnt ; ++r )
    {
      int c;
      struct ccase *cc;

      cc = casereader_peek (datasheet, r);
      if (cc == NULL)
	{
	  g_warning ("Clipboard seems to have inexplicably shrunk");
	  break;
	}

      for (c = 0 ; c < var_cnt ; ++c)
	{
	  const struct variable *v = dict_get_var (dict, c);
	  data_out_g_string (string, v, cc);
	  if ( c < val_cnt - 1 )
	    g_string_append (string, "\t");
	}

      if ( r < case_cnt)
	g_string_append (string, "\n");

      case_unref (cc);
    }

  return string;
}


static GString *
clip_to_html (struct casereader *datasheet, struct dictionary *dict)
{
  casenumber r;
  GString *string;

  const size_t val_cnt = caseproto_get_n_widths (casereader_get_proto (datasheet));
  const casenumber case_cnt = casereader_get_case_cnt (datasheet);
  const size_t var_cnt = dict_get_var_cnt (dict);

  /* Guestimate the size needed */
  string = g_string_sized_new (80 + 20 * val_cnt * case_cnt);

  g_string_append (string,
		   "<meta http-equiv=\"Content-Type\" content=\"text/html; charset=UTF-8\">\n");

  g_string_append (string, "<table>\n");
  for (r = 0 ; r < case_cnt ; ++r )
    {
      int c;
      struct ccase *cc = casereader_peek (datasheet, r);
      if (cc == NULL)
	{
	  g_warning ("Clipboard seems to have inexplicably shrunk");
	  break;
	}
      g_string_append (string, "<tr>\n");

      for (c = 0 ; c < var_cnt ; ++c)
	{
	  const struct variable *v = dict_get_var (dict, c);
	  g_string_append (string, "<td>");
	  data_out_g_string (string, v, cc);
	  g_string_append (string, "</td>\n");
	}

      g_string_append (string, "</tr>\n");

      case_unref (cc);
    }
  g_string_append (string, "</table>\n");

  return string;
}



static void
psppire_data_sheet_clipboard_set (GtkSelectionData *selection_data,
                                  guint             info,
                                  struct casereader *reader,
                                  struct dictionary *dict)
{
  GString *string = NULL;

  switch (info)
    {
    case SELECT_FMT_TEXT:
      string = clip_to_text (reader, dict);
      break;
    case SELECT_FMT_HTML:
      string = clip_to_html (reader, dict);
      break;
    default:
      g_assert_not_reached ();
    }

  gtk_selection_data_set (selection_data, gtk_selection_data_get_target (selection_data),
			  8,
			  (const guchar *) string->str, string->len);

  g_string_free (string, TRUE);
}

static void
psppire_data_sheet_clipboard_get_cb (GtkClipboard     *clipboard,
                                     GtkSelectionData *selection_data,
                                     guint             info,
                                     gpointer          data)
{
  psppire_data_sheet_clipboard_set (selection_data, info,
                                    clip_datasheet, clip_dict);
}

static void
psppire_data_sheet_clipboard_clear_cb (GtkClipboard *clipboard,
                                       gpointer data)
{
  dict_destroy (clip_dict);
  clip_dict = NULL;

  casereader_destroy (clip_datasheet);
  clip_datasheet = NULL;
}


static const GtkTargetEntry targets[] = {
  { "UTF8_STRING",   0, SELECT_FMT_TEXT },
  { "STRING",        0, SELECT_FMT_TEXT },
  { "TEXT",          0, SELECT_FMT_TEXT },
  { "COMPOUND_TEXT", 0, SELECT_FMT_TEXT },
  { "text/plain;charset=utf-8", 0, SELECT_FMT_TEXT },
  { "text/plain",    0, SELECT_FMT_TEXT },
  { "text/html",     0, SELECT_FMT_HTML }
};



static void
psppire_data_sheet_update_clipboard (PsppireDataSheet *sheet)
{
  GtkClipboard *clipboard =
    gtk_widget_get_clipboard (GTK_WIDGET (sheet),
			      GDK_SELECTION_CLIPBOARD);

  if (!gtk_clipboard_set_with_owner (clipboard, targets,
				     G_N_ELEMENTS (targets),
				     psppire_data_sheet_clipboard_get_cb,
                                     psppire_data_sheet_clipboard_clear_cb,
				     G_OBJECT (sheet)))
    psppire_data_sheet_clipboard_clear_cb (clipboard, sheet);
}

static void
psppire_data_sheet_update_clip_actions (PsppireDataSheet *data_sheet)
{
  struct range_set *rows, *cols;
  GtkWidget *top = gtk_widget_get_toplevel (GTK_WIDGET (data_sheet));
  if (! PSPPIRE_IS_DATA_WINDOW (top))
    return;
  
  PsppireDataWindow *dw = PSPPIRE_DATA_WINDOW (top);
  gboolean enable =
    psppire_data_sheet_get_selected_range (data_sheet, &rows, &cols);

  if (enable)
    {
      range_set_destroy (rows);
      range_set_destroy (cols);
    }

  gtk_widget_set_sensitive (dw->mi_copy, enable);
  gtk_widget_set_sensitive (dw->mi_cut, enable);
}

static void
psppire_data_sheet_primary_get_cb (GtkClipboard     *clipboard,
                                   GtkSelectionData *selection_data,
                                   guint             info,
                                   gpointer          data)
{
  PsppireDataSheet *data_sheet = PSPPIRE_DATA_SHEET (data);
  struct casereader *reader;
  struct dictionary *dict;

  if (psppire_data_sheet_fetch_clip (data_sheet, FALSE, &reader, &dict))
    {
      psppire_data_sheet_clipboard_set (selection_data, info,
                                        reader, dict);
      casereader_destroy (reader);
      dict_destroy (dict);
    }
}

static void
psppire_data_sheet_update_primary_selection (PsppireDataSheet *data_sheet,
                                             gboolean should_own)
{
  GtkClipboard *clipboard;
  GdkDisplay *display;

  display = gtk_widget_get_display (GTK_WIDGET (data_sheet));
  clipboard = gtk_clipboard_get_for_display (display, GDK_SELECTION_PRIMARY);
  g_return_if_fail (clipboard != NULL);

  if (data_sheet->owns_primary_selection && !should_own)
    {
      data_sheet->owns_primary_selection = FALSE;
      gtk_clipboard_clear (clipboard);
    }
  else if (should_own)
    data_sheet->owns_primary_selection =
      gtk_clipboard_set_with_owner (clipboard, targets, G_N_ELEMENTS (targets),
                                    psppire_data_sheet_primary_get_cb,
                                    NULL, G_OBJECT (data_sheet));
}

/* A callback for when the clipboard contents have been received. */
static void
psppire_data_sheet_clip_received_cb (GtkClipboard *clipboard,
                                     GtkSelectionData *sd,
                                     gpointer data)
{
  PsppireDataSheet *data_sheet = data;
  PsppireDataStore *store = data_sheet->data_store;
  struct range_set *rows, *cols;
  gint count = 0;
  gint next_row, next_column;
  gint first_column;
  char *c;

  if ( gtk_selection_data_get_length (sd) < 0 )
    return;

  if ( gtk_selection_data_get_data_type (sd) != gdk_atom_intern ("UTF8_STRING", FALSE))
    return;

  c = (char *) gtk_selection_data_get_data (sd);

  /* Get the starting selected position in the data sheet.  (Possibly we should
     only paste into the selected range if it's larger than one cell?) */
  if (!psppire_data_sheet_get_selected_range (data_sheet, &rows, &cols))
    return;
  next_row = range_set_first (rows)->start;
  first_column = next_column = range_set_first (cols)->start;
  range_set_destroy (rows);
  range_set_destroy (cols);

  g_return_if_fail (next_row >= 0);
  g_return_if_fail (next_column >= 0);

  while (count < gtk_selection_data_get_length (sd))
    {
      gint row = next_row;
      gint column = next_column;
      struct variable *var;
      char *s = c;

      while (*c != '\t' && *c != '\n' && count < gtk_selection_data_get_length (sd))
        {
          c++;
          count++;
        }
      if ( *c == '\t')
        {
          next_row = row ;
          next_column = column + 1;
        }
      else if ( *c == '\n')
        {
          next_row = row + 1;
          next_column = first_column;
        }
      *c++ = '\0';
      count++;

      var = psppire_dict_get_variable (store->dict, column);
      if (var != NULL)
        psppire_data_store_set_string (store, s, row, var, FALSE);
    }
}

static void
psppire_data_sheet_targets_received_cb (GtkClipboard *clipboard,
                                        GdkAtom *atoms,
                                        gint n_atoms,
                                        gpointer data)
{
  GtkWidget *mi = GTK_WIDGET (data);
  gboolean compatible_target = FALSE;
  gint i;
  for (i = 0; i < G_N_ELEMENTS (targets); i++)
    {
      GdkAtom target = gdk_atom_intern (targets[i].target, TRUE);
      gint j;

      for (j = 0; j < n_atoms; j++)
        if (target == atoms[j])
          {
            compatible_target = TRUE;
            break;
          }
    }

  gtk_widget_set_sensitive (mi, compatible_target);
}

static void
on_owner_change (GtkClipboard *clip, GdkEventOwnerChange *event, gpointer data)
{
  PsppireDataSheet *data_sheet = PSPPIRE_DATA_SHEET (data);

  GtkWidget *top = gtk_widget_get_toplevel (GTK_WIDGET (data_sheet));
  if (! PSPPIRE_IS_DATA_WINDOW (top))
    return;
  
  PsppireDataWindow *dw = PSPPIRE_DATA_WINDOW (top);

  gtk_clipboard_request_targets (clip,
  				 psppire_data_sheet_targets_received_cb,
  				 dw->mi_paste);
}
>>>>>>> 258cbd9c
<|MERGE_RESOLUTION|>--- conflicted
+++ resolved
@@ -14,12 +14,9 @@
    You should have received a copy of the GNU General Public License
    along with this program.  If not, see <http://www.gnu.org/licenses/>. */
 
-<<<<<<< HEAD
 #include <config.h>
-=======
-#include <config.h>
-
-#include "ui/gui/psppire-data-sheet.h"
+
+// #include "ui/gui/psppire-data-sheet.h"
 
 #include "data/case-map.h"
 #include "data/casereader.h"
@@ -35,8 +32,6 @@
 #include "ui/gui/goto-case-dialog.h"
 #include "ui/gui/builder-wrapper.h"
 #include "ui/gui/helper.h"
-#include "ui/gui/pspp-sheet-selection.h"
-#include "ui/gui/psppire-cell-renderer-button.h"
 #include "ui/gui/psppire-data-store.h"
 #include "ui/gui/psppire-data-window.h"
 #include "ui/gui/psppire-dialog-action-var-info.h"
@@ -49,6 +44,8 @@
 #include <gettext.h>
 #define _(msgid) gettext (msgid)
 #define N_(msgid) msgid
+
+#if 0
 
 static void psppire_data_sheet_dispose (GObject *);
 static void psppire_data_sheet_unset_data_store (PsppireDataSheet *);
@@ -2474,4 +2471,5 @@
   				 psppire_data_sheet_targets_received_cb,
   				 dw->mi_paste);
 }
->>>>>>> 258cbd9c
+
+#endif