/* PSPPIRE - a graphical user interface for PSPP.
   Copyright (C) 2006  Free Software Foundation

   This program is free software: you can redistribute it and/or modify
   it under the terms of the GNU General Public License as published by
   the Free Software Foundation, either version 3 of the License, or
   (at your option) any later version.

   This program is distributed in the hope that it will be useful,
   but WITHOUT ANY WARRANTY; without even the implied warranty of
   MERCHANTABILITY or FITNESS FOR A PARTICULAR PURPOSE.  See the
   GNU General Public License for more details.

   You should have received a copy of the GNU General Public License
   along with this program.  If not, see <http://www.gnu.org/licenses/>. */

#ifndef __PSPPIRE_VAR_STORE_H__
#define __PSPPIRE_VAR_STORE_H__

#include "psppire-dict.h"
#include <gdk/gdk.h>

G_BEGIN_DECLS

/* PSPPIRE variable store format type, to determine whether a
   PSPPIRE variable store contains variable input formats or
   variable output formats.  */
GType psppire_var_store_format_type_get_type (void);

typedef enum
  {
    PSPPIRE_VAR_STORE_INPUT_FORMATS,
    PSPPIRE_VAR_STORE_OUTPUT_FORMATS
  }
PsppireVarStoreFormatType;

#define G_TYPE_PSPPIRE_VAR_STORE_FORMAT_TYPE \
        (psppire_var_store_format_type_get_type ())

/* PSPPIRE variable store. */
#define GTK_TYPE_VAR_STORE	       (psppire_var_store_get_type ())

#define PSPPIRE_VAR_STORE(obj)	       (G_TYPE_CHECK_INSTANCE_CAST ((obj), \
								    GTK_TYPE_VAR_STORE, PsppireVarStore))

#define PSPPIRE_VAR_STORE_CLASS(klass)    (G_TYPE_CHECK_CLASS_CAST ((klass), \
								 GTK_TYPE_VAR_STORE, \
                                                                 PsppireVarStoreClass))

#define PSPPIRE_IS_VAR_STORE(obj)	       (G_TYPE_CHECK_INSTANCE_TYPE ((obj), GTK_TYPE_VAR_STORE))

#define PSPPIRE_IS_VAR_STORE_CLASS(klass) (G_TYPE_CHECK_CLASS_TYPE ((klass), GTK_TYPE_VAR_STORE))

#define PSPPIRE_VAR_STORE_GET_CLASS(obj)  (G_TYPE_INSTANCE_GET_CLASS ((obj), \
								   GTK_TYPE_VAR_STORE, \
								   PsppireVarStoreClass))

typedef struct _PsppireVarStore       PsppireVarStore;
typedef struct _PsppireVarStoreClass  PsppireVarStoreClass;

struct _PsppireVarStore
{
  GObject parent;

  /*< private >*/
  PsppireDict *dict;
  GdkColor disabled;
<<<<<<< HEAD
  const PangoFontDescription *font_desc;
=======
  gint trailing_rows;
>>>>>>> f7dd956c
  PsppireVarStoreFormatType format_type;
};

struct _PsppireVarStoreClass
{
  GObjectClass parent_class;

  /* Padding for future expansion */
  void (*_gtk_reserved1) (void);
  void (*_gtk_reserved2) (void);
  void (*_gtk_reserved3) (void);
  void (*_gtk_reserved4) (void);
};


GType         psppire_var_store_get_type         (void) G_GNUC_CONST;
PsppireVarStore *psppire_var_store_new              (PsppireDict *dict);
struct variable * psppire_var_store_get_var (PsppireVarStore *store, glong row);

void psppire_var_store_set_dictionary (PsppireVarStore *var_store, PsppireDict *dict);


/* Return the number of variables */
gint psppire_var_store_get_var_cnt (PsppireVarStore      *var_store);

void psppire_var_store_set_font (PsppireVarStore *store, const PangoFontDescription *fd);


G_END_DECLS


enum {
 PSPPIRE_VAR_STORE_COL_NAME,
 PSPPIRE_VAR_STORE_COL_TYPE,
 PSPPIRE_VAR_STORE_COL_WIDTH,
 PSPPIRE_VAR_STORE_COL_DECIMALS,
 PSPPIRE_VAR_STORE_COL_LABEL,
 PSPPIRE_VAR_STORE_COL_VALUES,
 PSPPIRE_VAR_STORE_COL_MISSING,
 PSPPIRE_VAR_STORE_COL_COLUMNS,
 PSPPIRE_VAR_STORE_COL_ALIGN,
 PSPPIRE_VAR_STORE_COL_MEASURE,
 PSPPIRE_VAR_STORE_n_COLS
};

#endif /* __PSPPIRE_VAR_STORE_H__ */<|MERGE_RESOLUTION|>--- conflicted
+++ resolved
@@ -65,11 +65,6 @@
   /*< private >*/
   PsppireDict *dict;
   GdkColor disabled;
-<<<<<<< HEAD
-  const PangoFontDescription *font_desc;
-=======
-  gint trailing_rows;
->>>>>>> f7dd956c
   PsppireVarStoreFormatType format_type;
 };
 
