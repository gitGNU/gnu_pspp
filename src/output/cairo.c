/* PSPP - a program for statistical analysis.
   Copyright (C) 2009, 2010, 2011, 2012, 2013, 2014, 2015 Free Software Foundation, Inc.

   This program is free software: you can redistribute it and/or modify
   it under the terms of the GNU General Public License as published by
   the Free Software Foundation, either version 3 of the License, or
   (at your option) any later version.

   This program is distributed in the hope that it will be useful,
   but WITHOUT ANY WARRANTY; without even the implied warranty of
   MERCHANTABILITY or FITNESS FOR A PARTICULAR PURPOSE.  See the
   GNU General Public License for more details.

   You should have received a copy of the GNU General Public License
   along with this program.  If not, see <http://www.gnu.org/licenses/>. */

#include <config.h>

#include "output/cairo.h"

#include "libpspp/assertion.h"
#include "libpspp/cast.h"
#include "libpspp/message.h"
#include "libpspp/start-date.h"
#include "libpspp/str.h"
#include "libpspp/string-map.h"
#include "libpspp/version.h"
#include "output/cairo-chart.h"
#include "output/chart-item-provider.h"
#include "output/charts/boxplot.h"
#include "output/charts/np-plot.h"
#include "output/charts/piechart.h"
#include "output/charts/barchart.h"
#include "output/charts/plot-hist.h"
#include "output/charts/roc-chart.h"
#include "output/charts/spreadlevel-plot.h"
#include "output/charts/scree.h"
#include "output/charts/scatterplot.h"
#include "output/driver-provider.h"
#include "output/message-item.h"
#include "output/options.h"
#include "output/render.h"
#include "output/tab.h"
#include "output/table-item.h"
#include "output/table.h"
#include "output/text-item.h"

#include <cairo/cairo-pdf.h>
#include <cairo/cairo-ps.h>
#include <cairo/cairo-svg.h>
#include <cairo/cairo.h>
#include <math.h>
#include <pango/pango-font.h>
#include <pango/pango-layout.h>
#include <pango/pango.h>
#include <pango/pangocairo.h>
#include <stdlib.h>

#include "gl/intprops.h"
#include "gl/minmax.h"
#include "gl/xalloc.h"

#include "gettext.h"
#define _(msgid) gettext (msgid)

/* This file uses TABLE_HORZ and TABLE_VERT enough to warrant abbreviating. */
#define H TABLE_HORZ
#define V TABLE_VERT

/* The unit used for internal measurements is inch/(72 * XR_POINT). */
#define XR_POINT PANGO_SCALE

/* Conversions to and from points. */
static double
xr_to_pt (int x)
{
  return x / (double) XR_POINT;
}

/* Output types. */
enum xr_output_type
  {
    XR_PDF,
    XR_PS,
    XR_SVG
  };

/* Cairo fonts. */
enum xr_font_type
  {
    XR_FONT_PROPORTIONAL,
    XR_FONT_EMPHASIS,
    XR_FONT_FIXED,
    XR_FONT_MARKER,
    XR_N_FONTS
  };

/* A font for use with Cairo. */
struct xr_font
  {
    PangoFontDescription *desc;
    PangoLayout *layout;
  };

/* An output item whose rendering is in progress. */
struct xr_render_fsm
  {
    /* Renders as much of itself as it can on the current page.  Returns true
       if rendering is complete, false if the output item needs another
       page. */
    bool (*render) (struct xr_render_fsm *, struct xr_driver *);

    /* Destroys the output item. */
    void (*destroy) (struct xr_render_fsm *);
  };

/* Cairo output driver. */
struct xr_driver
  {
    struct output_driver driver;

    /* User parameters. */
    struct xr_font fonts[XR_N_FONTS];

    int width;                  /* Page width minus margins. */
    int length;                 /* Page length minus margins and header. */

    int left_margin;            /* Left margin in inch/(72 * XR_POINT). */
    int right_margin;           /* Right margin in inch/(72 * XR_POINT). */
    int top_margin;             /* Top margin in inch/(72 * XR_POINT). */
    int bottom_margin;          /* Bottom margin in inch/(72 * XR_POINT). */

    int line_gutter;		/* Space around lines. */
    int line_space;		/* Space between lines. */
    int line_width;		/* Width of lines. */

    int cell_margin;

    int min_break[TABLE_N_AXES]; /* Min cell size to break across pages. */

    struct xr_color bg;    /* Background color */
    struct xr_color fg;    /* Foreground color */

    /* Internal state. */
    struct render_params *params;
    int char_width, char_height;
    char *command_name;
    char *title;
    char *subtitle;
    cairo_t *cairo;
    int page_number;		/* Current page number. */
    int x, y;
    struct xr_render_fsm *fsm;
    int nest;
  };

static const struct output_driver_class cairo_driver_class;

static void xr_driver_destroy_fsm (struct xr_driver *);
static void xr_driver_run_fsm (struct xr_driver *);

static void xr_draw_line (void *, int bb[TABLE_N_AXES][2],
                          enum render_line_style styles[TABLE_N_AXES][2]);
static void xr_measure_cell_width (void *, const struct table_cell *,
                                   int footnote_idx, int *min, int *max);
static int xr_measure_cell_height (void *, const struct table_cell *,
                                   int footnote_idx, int width);
static void xr_draw_cell (void *, const struct table_cell *, int footnote_idx,
                          int bb[TABLE_N_AXES][2],
                          int clip[TABLE_N_AXES][2]);
static int xr_adjust_break (void *, const struct table_cell *, int footnote_idx,
                            int width, int height);

static struct xr_render_fsm *xr_render_output_item (
  struct xr_driver *, const struct output_item *);

/* Output driver basics. */

static struct xr_driver *
xr_driver_cast (struct output_driver *driver)
{
  assert (driver->class == &cairo_driver_class);
  return UP_CAST (driver, struct xr_driver, driver);
}

static struct driver_option *
opt (struct output_driver *d, struct string_map *options, const char *key,
     const char *default_value)
{
  return driver_option_get (d, options, key, default_value);
}

/* Parse color information specified by KEY into {RED,GREEN,BLUE}.
   Currently, the input string must be of the form "#RRRRGGGGBBBB"
   Future implementations might allow things like "yellow" and
   "sky-blue-ultra-brown"
*/
void
parse_color (struct output_driver *d, struct string_map *options,
	     const char *key, const char *default_value,
	     struct xr_color *color)
{
  int red, green, blue;
  char *string = parse_string (opt (d, options, key, default_value));

  if (3 != sscanf (string, "#%04x%04x%04x", &red, &green, &blue))
    {
      /* If the parsed option string fails, then try the default value */
      if ( 3 != sscanf (default_value, "#%04x%04x%04x", &red, &green, &blue))
	{
	  /* ... and if that fails set everything to zero */
	  red = green = blue = 0;
	}
    }

  free (string);

  /* Convert 16 bit ints to float */
  color->red = red / (double) 0xFFFF;
  color->green = green / (double) 0xFFFF;
  color->blue = blue / (double) 0xFFFF;
}

static PangoFontDescription *
parse_font (struct output_driver *d, struct string_map *options,
            const char *key, const char *default_value,
            int default_size)
{
  PangoFontDescription *desc;
  char *string;

  /* Parse KEY as a font description. */
  string = parse_string (opt (d, options, key, default_value));
  desc = pango_font_description_from_string (string);
  if (desc == NULL)
    {
      msg (MW, _("`%s': bad font specification"), string);

      /* Fall back to DEFAULT_VALUE, which had better be a valid font
         description. */
      desc = pango_font_description_from_string (default_value);
      assert (desc != NULL);
    }
  free (string);

  /* If the font description didn't include an explicit font size, then set it
     to DEFAULT_SIZE, which is in inch/72000 units. */
  if (!(pango_font_description_get_set_fields (desc) & PANGO_FONT_MASK_SIZE))
    pango_font_description_set_size (desc,
                                     (default_size / 1000.0) * PANGO_SCALE);

  return desc;
}


static void
apply_options (struct xr_driver *xr, struct string_map *o)
{
  struct output_driver *d = &xr->driver;

  /* In inch/72000 units used by parse_paper_size() and parse_dimension(). */
  int left_margin, right_margin;
  int top_margin, bottom_margin;
  int paper_width, paper_length;
  int font_size;
  int min_break[TABLE_N_AXES];

  /* Scale factor from inch/72000 to inch/(72 * XR_POINT). */
  const double scale = XR_POINT / 1000.;

  int i;

  for (i = 0; i < XR_N_FONTS; i++)
    {
      struct xr_font *font = &xr->fonts[i];

      if (font->desc != NULL)
        pango_font_description_free (font->desc);
    }

  font_size = parse_int (opt (d, o, "font-size", "10000"), 1000, 1000000);
  xr->fonts[XR_FONT_FIXED].desc = parse_font (d, o, "fixed-font", "monospace",
                                              font_size);
  xr->fonts[XR_FONT_PROPORTIONAL].desc = parse_font (d, o, "prop-font",
                                                     "serif", font_size);
  xr->fonts[XR_FONT_EMPHASIS].desc = parse_font (d, o, "emph-font",
                                                 "serif italic", font_size);
  xr->fonts[XR_FONT_MARKER].desc = parse_font (d, o, "marker-font", "serif",
                                               font_size * PANGO_SCALE_X_SMALL);

  xr->line_gutter = XR_POINT / 2;
  xr->line_space = XR_POINT;
  xr->line_width = XR_POINT / 2;
  xr->page_number = 0;

  parse_color (d, o, "background-color", "#FFFFFFFFFFFF", &xr->bg);
  parse_color (d, o, "foreground-color", "#000000000000", &xr->fg);

  /* Get dimensions.  */
  parse_paper_size (opt (d, o, "paper-size", ""), &paper_width, &paper_length);
  left_margin = parse_dimension (opt (d, o, "left-margin", ".5in"));
  right_margin = parse_dimension (opt (d, o, "right-margin", ".5in"));
  top_margin = parse_dimension (opt (d, o, "top-margin", ".5in"));
  bottom_margin = parse_dimension (opt (d, o, "bottom-margin", ".5in"));

  min_break[H] = parse_dimension (opt (d, o, "min-hbreak", NULL)) * scale;
  min_break[V] = parse_dimension (opt (d, o, "min-vbreak", NULL)) * scale;

  /* Convert to inch/(XR_POINT * 72). */
  xr->left_margin = left_margin * scale;
  xr->right_margin = right_margin * scale;
  xr->top_margin = top_margin * scale;
  xr->bottom_margin = bottom_margin * scale;
  xr->width = (paper_width - left_margin - right_margin) * scale;
  xr->length = (paper_length - top_margin - bottom_margin) * scale;
  xr->min_break[H] = min_break[H] >= 0 ? min_break[H] : xr->width / 2;
  xr->min_break[V] = min_break[V] >= 0 ? min_break[V] : xr->length / 2;
}

static struct xr_driver *
xr_allocate (const char *name, int device_type, struct string_map *o)
{
  struct xr_driver *xr = xzalloc (sizeof *xr);
  struct output_driver *d = &xr->driver;

  output_driver_init (d, &cairo_driver_class, name, device_type);

  apply_options (xr, o);

  return xr;
}

static int
pango_to_xr (int pango)
{
  return (XR_POINT != PANGO_SCALE
          ? ceil (pango * (1. * XR_POINT / PANGO_SCALE))
          : pango);
}

static int
xr_to_pango (int xr)
{
  return (XR_POINT != PANGO_SCALE
          ? ceil (xr * (1. / XR_POINT * PANGO_SCALE))
          : xr);
}

static bool
xr_set_cairo (struct xr_driver *xr, cairo_t *cairo)
{
  int i;

  xr->cairo = cairo;

  cairo_set_line_width (xr->cairo, xr_to_pt (xr->line_width));

  xr->char_width = 0;
  xr->char_height = 0;
  for (i = 0; i < XR_N_FONTS; i++)
    {
      struct xr_font *font = &xr->fonts[i];
      int char_width, char_height;

      font->layout = pango_cairo_create_layout (cairo);
      pango_layout_set_font_description (font->layout, font->desc);

      pango_layout_set_text (font->layout, "0", 1);
      pango_layout_get_size (font->layout, &char_width, &char_height);
      xr->char_width = MAX (xr->char_width, pango_to_xr (char_width));
      xr->char_height = MAX (xr->char_height, pango_to_xr (char_height));
    }
  xr->cell_margin = xr->char_width;

  if (xr->params == NULL)
    {
      int single_width, double_width;

      xr->params = xmalloc (sizeof *xr->params);
      xr->params->draw_line = xr_draw_line;
      xr->params->measure_cell_width = xr_measure_cell_width;
      xr->params->measure_cell_height = xr_measure_cell_height;
      xr->params->adjust_break = xr_adjust_break;
      xr->params->draw_cell = xr_draw_cell;
      xr->params->aux = xr;
      xr->params->size[H] = xr->width;
      xr->params->size[V] = xr->length;
      xr->params->font_size[H] = xr->char_width;
      xr->params->font_size[V] = xr->char_height;

      single_width = 2 * xr->line_gutter + xr->line_width;
      double_width = 2 * xr->line_gutter + xr->line_space + 2 * xr->line_width;
      for (i = 0; i < TABLE_N_AXES; i++)
        {
          xr->params->line_widths[i][RENDER_LINE_NONE] = 0;
          xr->params->line_widths[i][RENDER_LINE_SINGLE] = single_width;
          xr->params->line_widths[i][RENDER_LINE_DOUBLE] = double_width;
        }

      for (i = 0; i < TABLE_N_AXES; i++)
        xr->params->min_break[i] = xr->min_break[i];
    }

  cairo_set_source_rgb (xr->cairo, xr->fg.red, xr->fg.green, xr->fg.blue);

  return true;
}

static struct output_driver *
xr_create (const char *file_name, enum settings_output_devices device_type,
           struct string_map *o, enum xr_output_type file_type)
{
  enum { MIN_WIDTH = 3, MIN_LENGTH = 3 };
  struct xr_driver *xr;
  cairo_surface_t *surface;
  cairo_status_t status;
  double width_pt, length_pt;

  xr = xr_allocate (file_name, device_type, o);

  width_pt = xr_to_pt (xr->width + xr->left_margin + xr->right_margin);
  length_pt = xr_to_pt (xr->length + xr->top_margin + xr->bottom_margin);
  if (file_type == XR_PDF)
    surface = cairo_pdf_surface_create (file_name, width_pt, length_pt);
  else if (file_type == XR_PS)
    surface = cairo_ps_surface_create (file_name, width_pt, length_pt);
  else if (file_type == XR_SVG)
    surface = cairo_svg_surface_create (file_name, width_pt, length_pt);
  else
    NOT_REACHED ();

  status = cairo_surface_status (surface);
  if (status != CAIRO_STATUS_SUCCESS)
    {
      msg (ME, _("error opening output file `%s': %s"),
             file_name, cairo_status_to_string (status));
      cairo_surface_destroy (surface);
      goto error;
    }

  xr->cairo = cairo_create (surface);
  cairo_surface_destroy (surface);

  if (!xr_set_cairo (xr, xr->cairo))
    goto error;

  cairo_save (xr->cairo);
  xr_driver_next_page (xr, xr->cairo);

  if (xr->width / xr->char_width < MIN_WIDTH)
    {
      msg (ME, _("The defined page is not wide enough to hold at least %d "
                     "characters in the default font.  In fact, there's only "
                     "room for %d characters."),
             MIN_WIDTH,
             xr->width / xr->char_width);
      goto error;
    }

  if (xr->length / xr->char_height < MIN_LENGTH)
    {
      msg (ME, _("The defined page is not long enough to hold at least %d "
                     "lines in the default font.  In fact, there's only "
                     "room for %d lines."),
             MIN_LENGTH,
             xr->length / xr->char_height);
      goto error;
    }

  return &xr->driver;

 error:
  output_driver_destroy (&xr->driver);
  return NULL;
}

static struct output_driver *
xr_pdf_create (const char *file_name, enum settings_output_devices device_type,
               struct string_map *o)
{
  return xr_create (file_name, device_type, o, XR_PDF);
}

static struct output_driver *
xr_ps_create (const char *file_name, enum settings_output_devices device_type,
               struct string_map *o)
{
  return xr_create (file_name, device_type, o, XR_PS);
}

static struct output_driver *
xr_svg_create (const char *file_name, enum settings_output_devices device_type,
               struct string_map *o)
{
  return xr_create (file_name, device_type, o, XR_SVG);
}

static void
xr_destroy (struct output_driver *driver)
{
  struct xr_driver *xr = xr_driver_cast (driver);
  size_t i;

  xr_driver_destroy_fsm (xr);

  if (xr->cairo != NULL)
    {
      cairo_status_t status;

      cairo_surface_finish (cairo_get_target (xr->cairo));
      status = cairo_status (xr->cairo);
      if (status != CAIRO_STATUS_SUCCESS)
        msg (ME, _("error drawing output for %s driver: %s"),
               output_driver_get_name (driver),
               cairo_status_to_string (status));
      cairo_destroy (xr->cairo);
    }

  free (xr->command_name);
  for (i = 0; i < XR_N_FONTS; i++)
    {
      struct xr_font *font = &xr->fonts[i];

      if (font->desc != NULL)
        pango_font_description_free (font->desc);
      if (font->layout != NULL)
        g_object_unref (font->layout);
    }

  free (xr->params);
  free (xr);
}

static void
xr_flush (struct output_driver *driver)
{
  struct xr_driver *xr = xr_driver_cast (driver);

  cairo_surface_flush (cairo_get_target (xr->cairo));
}

static void
xr_submit (struct output_driver *driver, const struct output_item *output_item)
{
  struct xr_driver *xr = xr_driver_cast (driver);

  output_driver_track_current_command (output_item, &xr->command_name);

  xr_driver_output_item (xr, output_item);
  while (xr_driver_need_new_page (xr))
    {
      cairo_restore (xr->cairo);
      cairo_show_page (xr->cairo);
      cairo_save (xr->cairo);
      xr_driver_next_page (xr, xr->cairo);
    }
}

/* Functions for rendering a series of output items to a series of Cairo
   contexts, with pagination.

   Used by PSPPIRE for printing, and by the basic Cairo output driver above as
   its underlying implementation.

   See the big comment in cairo.h for intended usage. */

/* Gives new page CAIRO to XR for output. */
void
xr_driver_next_page (struct xr_driver *xr, cairo_t *cairo)
{
  cairo_save (cairo);
  cairo_set_source_rgb (cairo, xr->bg.red, xr->bg.green, xr->bg.blue);
  cairo_rectangle (cairo, 0, 0, xr->width, xr->length);
  cairo_fill (cairo);
  cairo_restore (cairo);

  cairo_translate (cairo,
                   xr_to_pt (xr->left_margin),
                   xr_to_pt (xr->top_margin));

  xr->page_number++;
  xr->cairo = cairo;
  xr->x = xr->y = 0;
  xr_driver_run_fsm (xr);
}

/* Start rendering OUTPUT_ITEM to XR.  Only valid if XR is not in the middle of
   rendering a previous output item, that is, only if xr_driver_need_new_page()
   returns false. */
void
xr_driver_output_item (struct xr_driver *xr,
                       const struct output_item *output_item)
{
  assert (xr->fsm == NULL);
  xr->fsm = xr_render_output_item (xr, output_item);
  xr_driver_run_fsm (xr);
}

/* Returns true if XR is in the middle of rendering an output item and needs a
   new page to be appended using xr_driver_next_page() to make progress,
   otherwise false. */
bool
xr_driver_need_new_page (const struct xr_driver *xr)
{
  return xr->fsm != NULL;
}

/* Returns true if the current page doesn't have any content yet. */
bool
xr_driver_is_page_blank (const struct xr_driver *xr)
{
  return xr->y == 0;
}

static void
xr_driver_destroy_fsm (struct xr_driver *xr)
{
  if (xr->fsm != NULL)
    {
      xr->fsm->destroy (xr->fsm);
      xr->fsm = NULL;
    }
}

static void
xr_driver_run_fsm (struct xr_driver *xr)
{
  if (xr->fsm != NULL && !xr->fsm->render (xr->fsm, xr))
    xr_driver_destroy_fsm (xr);
}

static void
xr_layout_cell (struct xr_driver *, const struct table_cell *, int footnote_idx,
                int bb[TABLE_N_AXES][2], int clip[TABLE_N_AXES][2],
                int *width, int *height, int *brk);

static void
dump_line (struct xr_driver *xr, int x0, int y0, int x1, int y1)
{
  cairo_new_path (xr->cairo);
  cairo_move_to (xr->cairo, xr_to_pt (x0 + xr->x), xr_to_pt (y0 + xr->y));
  cairo_line_to (xr->cairo, xr_to_pt (x1 + xr->x), xr_to_pt (y1 + xr->y));
  cairo_stroke (xr->cairo);
}

static void UNUSED
dump_rectangle (struct xr_driver *xr, int x0, int y0, int x1, int y1)
{
  cairo_new_path (xr->cairo);
  cairo_move_to (xr->cairo, xr_to_pt (x0 + xr->x), xr_to_pt (y0 + xr->y));
  cairo_line_to (xr->cairo, xr_to_pt (x1 + xr->x), xr_to_pt (y0 + xr->y));
  cairo_line_to (xr->cairo, xr_to_pt (x1 + xr->x), xr_to_pt (y1 + xr->y));
  cairo_line_to (xr->cairo, xr_to_pt (x0 + xr->x), xr_to_pt (y1 + xr->y));
  cairo_close_path (xr->cairo);
  cairo_stroke (xr->cairo);
}

/* Draws a horizontal line X0...X2 at Y if LEFT says so,
   shortening it to X0...X1 if SHORTEN is true.
   Draws a horizontal line X1...X3 at Y if RIGHT says so,
   shortening it to X2...X3 if SHORTEN is true. */
static void
horz_line (struct xr_driver *xr, int x0, int x1, int x2, int x3, int y,
           enum render_line_style left, enum render_line_style right,
           bool shorten)
{
  if (left != RENDER_LINE_NONE && right != RENDER_LINE_NONE && !shorten)
    dump_line (xr, x0, y, x3, y);
  else
    {
      if (left != RENDER_LINE_NONE)
        dump_line (xr, x0, y, shorten ? x1 : x2, y);
      if (right != RENDER_LINE_NONE)
        dump_line (xr, shorten ? x2 : x1, y, x3, y);
    }
}

/* Draws a vertical line Y0...Y2 at X if TOP says so,
   shortening it to Y0...Y1 if SHORTEN is true.
   Draws a vertical line Y1...Y3 at X if BOTTOM says so,
   shortening it to Y2...Y3 if SHORTEN is true. */
static void
vert_line (struct xr_driver *xr, int y0, int y1, int y2, int y3, int x,
           enum render_line_style top, enum render_line_style bottom,
           bool shorten)
{
  if (top != RENDER_LINE_NONE && bottom != RENDER_LINE_NONE && !shorten)
    dump_line (xr, x, y0, x, y3);
  else
    {
      if (top != RENDER_LINE_NONE)
        dump_line (xr, x, y0, x, shorten ? y1 : y2);
      if (bottom != RENDER_LINE_NONE)
        dump_line (xr, x, shorten ? y2 : y1, x, y3);
    }
}

static void
xr_draw_line (void *xr_, int bb[TABLE_N_AXES][2],
              enum render_line_style styles[TABLE_N_AXES][2])
{
  const int x0 = bb[H][0];
  const int y0 = bb[V][0];
  const int x3 = bb[H][1];
  const int y3 = bb[V][1];
  const int top = styles[H][0];
  const int left = styles[V][0];
  const int bottom = styles[H][1];
  const int right = styles[V][1];

  /* The algorithm here is somewhat subtle, to allow it to handle
     all the kinds of intersections that we need.

     Three additional ordinates are assigned along the x axis.  The
     first is xc, midway between x0 and x3.  The others are x1 and
     x2; for a single vertical line these are equal to xc, and for
     a double vertical line they are the ordinates of the left and
     right half of the double line.

     yc, y1, and y2 are assigned similarly along the y axis.

     The following diagram shows the coordinate system and output
     for double top and bottom lines, single left line, and no
     right line:

                 x0       x1 xc  x2      x3
               y0 ________________________
                  |        #     #       |
                  |        #     #       |
                  |        #     #       |
                  |        #     #       |
                  |        #     #       |
     y1 = y2 = yc |#########     #       |
                  |        #     #       |
                  |        #     #       |
                  |        #     #       |
                  |        #     #       |
               y3 |________#_____#_______|
  */
  struct xr_driver *xr = xr_;

  /* Offset from center of each line in a pair of double lines. */
  int double_line_ofs = (xr->line_space + xr->line_width) / 2;

  /* Are the lines along each axis single or double?
     (It doesn't make sense to have different kinds of line on the
     same axis, so we don't try to gracefully handle that case.) */
  bool double_vert = top == RENDER_LINE_DOUBLE || bottom == RENDER_LINE_DOUBLE;
  bool double_horz = left == RENDER_LINE_DOUBLE || right == RENDER_LINE_DOUBLE;

  /* When horizontal lines are doubled,
     the left-side line along y1 normally runs from x0 to x2,
     and the right-side line along y1 from x3 to x1.
     If the top-side line is also doubled, we shorten the y1 lines,
     so that the left-side line runs only to x1,
     and the right-side line only to x2.
     Otherwise, the horizontal line at y = y1 below would cut off
     the intersection, which looks ugly:
               x0       x1     x2      x3
             y0 ________________________
                |        #     #       |
                |        #     #       |
                |        #     #       |
                |        #     #       |
             y1 |#########     ########|
                |                      |
                |                      |
             y2 |######################|
                |                      |
                |                      |
             y3 |______________________|
     It is more of a judgment call when the horizontal line is
     single.  We actually choose to cut off the line anyhow, as
     shown in the first diagram above.
  */
  bool shorten_y1_lines = top == RENDER_LINE_DOUBLE;
  bool shorten_y2_lines = bottom == RENDER_LINE_DOUBLE;
  bool shorten_yc_line = shorten_y1_lines && shorten_y2_lines;
  int horz_line_ofs = double_vert ? double_line_ofs : 0;
  int xc = (x0 + x3) / 2;
  int x1 = xc - horz_line_ofs;
  int x2 = xc + horz_line_ofs;

  bool shorten_x1_lines = left == RENDER_LINE_DOUBLE;
  bool shorten_x2_lines = right == RENDER_LINE_DOUBLE;
  bool shorten_xc_line = shorten_x1_lines && shorten_x2_lines;
  int vert_line_ofs = double_horz ? double_line_ofs : 0;
  int yc = (y0 + y3) / 2;
  int y1 = yc - vert_line_ofs;
  int y2 = yc + vert_line_ofs;

  if (!double_horz)
    horz_line (xr, x0, x1, x2, x3, yc, left, right, shorten_yc_line);
  else
    {
      horz_line (xr, x0, x1, x2, x3, y1, left, right, shorten_y1_lines);
      horz_line (xr, x0, x1, x2, x3, y2, left, right, shorten_y2_lines);
    }

  if (!double_vert)
    vert_line (xr, y0, y1, y2, y3, xc, top, bottom, shorten_xc_line);
  else
    {
      vert_line (xr, y0, y1, y2, y3, x1, top, bottom, shorten_x1_lines);
      vert_line (xr, y0, y1, y2, y3, x2, top, bottom, shorten_x2_lines);
    }
}

static void
xr_measure_cell_width (void *xr_, const struct table_cell *cell,
                       int footnote_idx, int *min_width, int *max_width)
{
  struct xr_driver *xr = xr_;
  int bb[TABLE_N_AXES][2];
  int clip[TABLE_N_AXES][2];
  int h;

  bb[H][0] = 0;
  bb[H][1] = INT_MAX;
  bb[V][0] = 0;
  bb[V][1] = INT_MAX;
  clip[H][0] = clip[H][1] = clip[V][0] = clip[V][1] = 0;
  xr_layout_cell (xr, cell, footnote_idx, bb, clip, max_width, &h, NULL);

  bb[H][1] = 1;
  xr_layout_cell (xr, cell, footnote_idx, bb, clip, min_width, &h, NULL);

  if (*min_width > 0)
    *min_width += xr->cell_margin * 2;
  if (*max_width > 0)
    *max_width += xr->cell_margin * 2;
}

static int
xr_measure_cell_height (void *xr_, const struct table_cell *cell,
                        int footnote_idx, int width)
{
  struct xr_driver *xr = xr_;
  int bb[TABLE_N_AXES][2];
  int clip[TABLE_N_AXES][2];
  int w, h;

  bb[H][0] = 0;
  bb[H][1] = width - xr->cell_margin * 2;
  if (bb[H][1] <= 0)
    return 0;
  bb[V][0] = 0;
  bb[V][1] = INT_MAX;
  clip[H][0] = clip[H][1] = clip[V][0] = clip[V][1] = 0;
  xr_layout_cell (xr, cell, footnote_idx, bb, clip, &w, &h, NULL);
  return h;
}

static void
xr_draw_cell (void *xr_, const struct table_cell *cell, int footnote_idx,
              int bb[TABLE_N_AXES][2], int clip[TABLE_N_AXES][2])
{
  struct xr_driver *xr = xr_;
  int w, h, brk;

  bb[H][0] += xr->cell_margin;
  bb[H][1] -= xr->cell_margin;
  if (bb[H][0] >= bb[H][1])
    return;
  xr_layout_cell (xr, cell, footnote_idx, bb, clip, &w, &h, &brk);
}

static int
xr_adjust_break (void *xr_, const struct table_cell *cell, int footnote_idx,
                 int width, int height)
{
  struct xr_driver *xr = xr_;
  int bb[TABLE_N_AXES][2];
  int clip[TABLE_N_AXES][2];
  int w, h, brk;

  if (xr_measure_cell_height (xr_, cell, footnote_idx, width) < height)
    return -1;

  bb[H][0] = 0;
  bb[H][1] = width - 2 * xr->cell_margin;
  if (bb[H][1] <= 0)
    return 0;
  bb[V][0] = 0;
  bb[V][1] = height;
  clip[H][0] = clip[H][1] = clip[V][0] = clip[V][1] = 0;
  xr_layout_cell (xr, cell, footnote_idx, bb, clip, &w, &h, &brk);
  return brk;
}

static void
xr_clip (struct xr_driver *xr, int clip[TABLE_N_AXES][2])
{
  if (clip[H][1] != INT_MAX || clip[V][1] != INT_MAX)
    {
      double x0 = xr_to_pt (clip[H][0] + xr->x);
      double y0 = xr_to_pt (clip[V][0] + xr->y);
      double x1 = xr_to_pt (clip[H][1] + xr->x);
      double y1 = xr_to_pt (clip[V][1] + xr->y);

      cairo_rectangle (xr->cairo, x0, y0, x1 - x0, y1 - y0);
      cairo_clip (xr->cairo);
    }
}

static void
add_attr_with_start (PangoAttrList *list, PangoAttribute *attr, guint start_index)
{
  attr->start_index = start_index;
  pango_attr_list_insert (list, attr);
}

static int
xr_layout_cell_text (struct xr_driver *xr,
                     const struct cell_contents *contents, int footnote_idx,
                     int bb[TABLE_N_AXES][2], int clip[TABLE_N_AXES][2],
                     int y, int *widthp, int *brk)
{
  unsigned int options = contents->options;
  struct xr_font *font;
  bool merge_footnotes;
  size_t length;
  int w, h;

  if (contents->n_footnotes == 0)
    merge_footnotes = false;
  else if (contents->n_footnotes == 1 && (options & TAB_ALIGNMENT) == TAB_RIGHT)
    {
      PangoAttrList *attrs;
      char marker[16];

      font = &xr->fonts[XR_FONT_MARKER];

      str_format_26adic (footnote_idx + 1, false, marker, sizeof marker);
      pango_layout_set_text (font->layout, marker, strlen (marker));

      attrs = pango_attr_list_new ();
      pango_attr_list_insert (attrs, pango_attr_rise_new (7000));
      pango_layout_set_attributes (font->layout, attrs);
      pango_attr_list_unref (attrs);

      pango_layout_get_size (font->layout, &w, &h);
      merge_footnotes = w > xr->cell_margin;
      if (!merge_footnotes && clip[H][0] != clip[H][1])
        {
          cairo_save (xr->cairo);
          xr_clip (xr, clip);
          cairo_translate (xr->cairo,
                           xr_to_pt (bb[H][1] + xr->x),
                           xr_to_pt (y + xr->y));
          pango_layout_set_alignment (font->layout, PANGO_ALIGN_LEFT);
          pango_layout_set_width (font->layout, -1);
          pango_cairo_show_layout (xr->cairo, font->layout);
          cairo_restore (xr->cairo);
        }

      pango_layout_set_attributes (font->layout, NULL);
    }
  else
    merge_footnotes = true;

  font = (options & TAB_FIX ? &xr->fonts[XR_FONT_FIXED]
          : options & TAB_EMPH ? &xr->fonts[XR_FONT_EMPHASIS]
          : &xr->fonts[XR_FONT_PROPORTIONAL]);

  length = strlen (contents->text);
  if (merge_footnotes)
    {
      PangoAttrList *attrs;
      struct string s;
      size_t i;

      bb[H][1] += xr->cell_margin;

      ds_init_empty (&s);
      ds_extend (&s, length + contents->n_footnotes * 10);
      ds_put_cstr (&s, contents->text);
      for (i = 0; i < contents->n_footnotes; i++)
        {
          char marker[16];

          if (i > 0)
            ds_put_byte (&s, ',');
          str_format_26adic (footnote_idx + i + 1, false, marker, sizeof marker);
          ds_put_cstr (&s, marker);
        }
      pango_layout_set_text (font->layout, ds_cstr (&s), ds_length (&s));
      ds_destroy (&s);

      attrs = pango_attr_list_new ();
      add_attr_with_start (attrs, pango_attr_rise_new (7000), length);
      add_attr_with_start (
        attrs, pango_attr_font_desc_new (xr->fonts[XR_FONT_MARKER].desc), length);
      pango_layout_set_attributes (font->layout, attrs);
      pango_attr_list_unref (attrs);
    }
  else
    pango_layout_set_text (font->layout, contents->text, -1);

  pango_layout_set_alignment (
    font->layout,
    ((options & TAB_ALIGNMENT) == TAB_RIGHT ? PANGO_ALIGN_RIGHT
     : (options & TAB_ALIGNMENT) == TAB_LEFT ? PANGO_ALIGN_LEFT
     : PANGO_ALIGN_CENTER));
  pango_layout_set_width (
    font->layout,
    bb[H][1] == INT_MAX ? -1 : xr_to_pango (bb[H][1] - bb[H][0]));
  pango_layout_set_wrap (font->layout, PANGO_WRAP_WORD);

  if (clip[H][0] != clip[H][1])
    {
      cairo_save (xr->cairo);
      xr_clip (xr, clip);
      cairo_translate (xr->cairo,
                       xr_to_pt (bb[H][0] + xr->x),
                       xr_to_pt (y + xr->y));
      pango_cairo_show_layout (xr->cairo, font->layout);

      /* If enabled, this draws a blue rectangle around the extents of each
         line of text, which can be rather useful for debugging layout
         issues. */
      if (0)
        {
          PangoLayoutIter *iter;
          iter = pango_layout_get_iter (font->layout);
          do
            {
              PangoRectangle extents;

              pango_layout_iter_get_line_extents (iter, &extents, NULL);
              cairo_save (xr->cairo);
              cairo_set_source_rgb (xr->cairo, 1, 0, 0);
              dump_rectangle (xr,
                              pango_to_xr (extents.x) - xr->x,
                              pango_to_xr (extents.y) - xr->y,
                              pango_to_xr (extents.x + extents.width) - xr->x,
                              pango_to_xr (extents.y + extents.height) - xr->y);
              cairo_restore (xr->cairo);
            }
          while (pango_layout_iter_next_line (iter));
          pango_layout_iter_free (iter);
        }

      cairo_restore (xr->cairo);
    }

  pango_layout_get_size (font->layout, &w, &h);
  w = pango_to_xr (w);
  h = pango_to_xr (h);
  if (w > *widthp)
    *widthp = w;
  if (y + h >= bb[V][1])
    {
      PangoLayoutIter *iter;
      int best UNUSED = 0;

      /* Choose a breakpoint between lines instead of in the middle of one. */
      iter = pango_layout_get_iter (font->layout);
      do
        {
          PangoRectangle extents;
          int y0, y1;
          int bottom;

          pango_layout_iter_get_line_extents (iter, NULL, &extents);
          pango_layout_iter_get_line_yrange (iter, &y0, &y1);
          extents.x = pango_to_xr (extents.x);
          extents.y = pango_to_xr (y0);
          extents.width = pango_to_xr (extents.width);
          extents.height = pango_to_xr (y1 - y0);
          bottom = y + extents.y + extents.height;
          if (bottom < bb[V][1])
            {
              if (brk && clip[H][0] != clip[H][1])
                best = bottom;
              *brk = bottom;
            }
          else
            break;
        }
      while (pango_layout_iter_next_line (iter));

      /* If enabled, draws a green line across the chosen breakpoint, which can
         be useful for debugging issues with breaking.  */
      if (0)
        {
          if (best && !xr->nest)
            {
              cairo_save (xr->cairo);
              cairo_set_source_rgb (xr->cairo, 0, 1, 0);
              dump_line (xr, -xr->left_margin, best, xr->width + xr->right_margin, best);
              cairo_restore (xr->cairo);
            }
        }
    }

  pango_layout_set_attributes (font->layout, NULL);
  return y + h;
}

static int
xr_layout_cell_subtable (struct xr_driver *xr,
                         const struct cell_contents *contents,
                         int footnote_idx UNUSED,
                         int bb[TABLE_N_AXES][2],
                         int clip[TABLE_N_AXES][2], int *widthp, int *brk)
{
  int single_width, double_width;
  struct render_params params;
  struct render_pager *p;
  int r[TABLE_N_AXES][2];
  int width, height;
  int i;

  params.draw_line = xr_draw_line;
  params.measure_cell_width = xr_measure_cell_width;
  params.measure_cell_height = xr_measure_cell_height;
  params.adjust_break = NULL;
  params.draw_cell = xr_draw_cell;
  params.aux = xr;
  params.size[H] = bb[H][1] - bb[H][0];
  params.size[V] = bb[V][1] - bb[V][0];
  params.font_size[H] = xr->char_width;
  params.font_size[V] = xr->char_height;

  single_width = 2 * xr->line_gutter + xr->line_width;
  double_width = 2 * xr->line_gutter + xr->line_space + 2 * xr->line_width;
  for (i = 0; i < TABLE_N_AXES; i++)
    {
      params.line_widths[i][RENDER_LINE_NONE] = 0;
      params.line_widths[i][RENDER_LINE_SINGLE] = single_width;
      params.line_widths[i][RENDER_LINE_DOUBLE] = double_width;
    }

  xr->nest++;
  p = render_pager_create (&params, contents->table);
  width = render_pager_get_size (p, H);
  height = render_pager_get_size (p, V);
  if (bb[V][0] + height >= bb[V][1])
    *brk = bb[V][0] + render_pager_get_best_breakpoint (p, bb[V][1] - bb[V][0]);

  /* r = intersect(bb, clip) - bb. */
  for (i = 0; i < TABLE_N_AXES; i++)
    {
      r[i][0] = MAX (bb[i][0], clip[i][0]) - bb[i][0];
      r[i][1] = MIN (bb[i][1], clip[i][1]) - bb[i][0];
    }

  if (r[H][0] < r[H][1] && r[V][0] < r[V][1])
    {
      unsigned int alignment = contents->options & TAB_ALIGNMENT;
      int save_x = xr->x;

      cairo_save (xr->cairo);
      xr_clip (xr, clip);
      xr->x += bb[H][0];
      if (alignment == TAB_RIGHT)
        xr->x += params.size[H] - width;
      else if (alignment == TAB_CENTER)
        xr->x += (params.size[H] - width) / 2;
      xr->y += bb[V][0];
      render_pager_draw_region (p, r[H][0], r[V][0],
                                r[H][1] - r[H][0], r[V][1] - r[V][0]);
      xr->y -= bb[V][0];
      xr->x = save_x;
      cairo_restore (xr->cairo);
    }
  render_pager_destroy (p);
  xr->nest--;

  if (width > *widthp)
    *widthp = width;
  return bb[V][0] + height;
}

static void
xr_layout_cell (struct xr_driver *xr, const struct table_cell *cell,
                int footnote_idx,
                int bb_[TABLE_N_AXES][2], int clip[TABLE_N_AXES][2],
                int *width, int *height, int *brk)
{
  int bb[TABLE_N_AXES][2];
  size_t i;

  *width = 0;
  *height = 0;
  if (brk)
    *brk = 0;

  memcpy (bb, bb_, sizeof bb);

  /* If enabled, draws a blue rectangle around the cell extents, which can be
     useful for debugging layout. */
  if (0)
    {
      if (clip[H][0] != clip[H][1])
        {
          int offset = (xr->nest) * XR_POINT;

          cairo_save (xr->cairo);
          cairo_set_source_rgb (xr->cairo, 0, 0, 1);
          dump_rectangle (xr,
                          bb[H][0] + offset, bb[V][0] + offset,
                          bb[H][1] - offset, bb[V][1] - offset);
          cairo_restore (xr->cairo);
        }
    }

  for (i = 0; i < cell->n_contents && bb[V][0] < bb[V][1]; i++)
    {
      const struct cell_contents *contents = &cell->contents[i];

      if (brk)
        *brk = bb[V][0];
      if (i > 0)
        {
          bb[V][0] += xr->char_height / 2;
          if (bb[V][0] >= bb[V][1])
            break;
          if (brk)
            *brk = bb[V][0];
        }

      if (contents->text)
        bb[V][0] = xr_layout_cell_text (xr, contents, footnote_idx, bb, clip,
                                        bb[V][0], width, brk);
      else
        bb[V][0] = xr_layout_cell_subtable (xr, contents, footnote_idx,
                                            bb, clip, width, brk);
      footnote_idx += contents->n_footnotes;
    }
  *height = bb[V][0] - bb_[V][0];
}

struct output_driver_factory pdf_driver_factory =
  { "pdf", "pspp.pdf", xr_pdf_create };
struct output_driver_factory ps_driver_factory =
  { "ps", "pspp.ps", xr_ps_create };
struct output_driver_factory svg_driver_factory =
  { "svg", "pspp.svg", xr_svg_create };

static const struct output_driver_class cairo_driver_class =
{
  "cairo",
  xr_destroy,
  xr_submit,
  xr_flush,
};

/* GUI rendering helpers. */

struct xr_rendering
  {
    struct output_item *item;

    /* Table items. */
    struct render_pager *p;
    struct xr_driver *xr;
  };

#define CHART_WIDTH 500
#define CHART_HEIGHT 375



struct xr_driver *
xr_driver_create (cairo_t *cairo, struct string_map *options)
{
  struct xr_driver *xr = xr_allocate ("cairo", 0, options);
  if (!xr_set_cairo (xr, cairo))
    {
      output_driver_destroy (&xr->driver);
      return NULL;
    }
  return xr;
}

/* Destroy XR, which should have been created with xr_driver_create().  Any
   cairo_t added to XR is not destroyed, because it is owned by the client. */
void
xr_driver_destroy (struct xr_driver *xr)
{
  if (xr != NULL)
    {
      xr->cairo = NULL;
      output_driver_destroy (&xr->driver);
    }
}

static struct xr_rendering *
xr_rendering_create_text (struct xr_driver *xr, const char *text, cairo_t *cr)
{
  struct table_item *table_item;
  struct xr_rendering *r;

  table_item = table_item_create (table_from_string (TAB_LEFT, text),
                                  NULL, NULL);
  r = xr_rendering_create (xr, &table_item->output_item, cr);
  table_item_unref (table_item);

  return r;
}

void 
xr_rendering_apply_options (struct xr_rendering *xr, struct string_map *o)
{
  if (is_table_item (xr->item))
    apply_options (xr->xr, o);
}

struct xr_rendering *
xr_rendering_create (struct xr_driver *xr, const struct output_item *item,
                     cairo_t *cr)
{
  struct xr_rendering *r = NULL;

  if (is_text_item (item))
    r = xr_rendering_create_text (xr, text_item_get_text (to_text_item (item)),
                                  cr);
  else if (is_message_item (item))
    {
      const struct message_item *message_item = to_message_item (item);
      const struct msg *msg = message_item_get_msg (message_item);
      char *s = msg_to_string (msg, NULL);
      r = xr_rendering_create_text (xr, s, cr);
      free (s);
    }
  else if (is_table_item (item))
    {
      r = xzalloc (sizeof *r);
      r->item = output_item_ref (item);
      r->xr = xr;
      xr_set_cairo (xr, cr);
      r->p = render_pager_create (xr->params, to_table_item (item));
    }
  else if (is_chart_item (item))
    {
      r = xzalloc (sizeof *r);
      r->item = output_item_ref (item);
    }

  return r;
}

void
xr_rendering_destroy (struct xr_rendering *r)
{
  if (r)
    {
      output_item_unref (r->item);
      render_pager_destroy (r->p);
      free (r);
    }
}

void
xr_rendering_measure (struct xr_rendering *r, int *w, int *h)
{
  if (is_table_item (r->item))
    {
      *w = render_pager_get_size (r->p, H) / XR_POINT;
      *h = render_pager_get_size (r->p, V) / XR_POINT;
    }
  else
    {
      *w = CHART_WIDTH;
      *h = CHART_HEIGHT;
    }
}

static void xr_draw_chart (const struct chart_item *, cairo_t *,
                    double x, double y, double width, double height);

/* Draws onto CR */
void
xr_rendering_draw_all (struct xr_rendering *r, cairo_t *cr)
{
  if (is_table_item (r->item))
    {
      struct xr_driver *xr = r->xr;

      xr_set_cairo (xr, cr);

<<<<<<< HEAD
      if (r->title_height > 0)
        {
          xr->y = 0;
          xr_draw_title (xr, table_item_get_caption (to_table_item (r->item)),
                         r->title_width, r->title_height);
        }

      xr->y = r->title_height;
      render_page_draw (r->page);
=======
      xr->y = 0;
      render_pager_draw_region (r->p,
                                x * XR_POINT, y * XR_POINT,
                                w * XR_POINT, h * XR_POINT);
>>>>>>> 267362bc
    }
  else
    xr_draw_chart (to_chart_item (r->item), cr,
                   0, 0, CHART_WIDTH, CHART_HEIGHT);
}

static void
xr_draw_chart (const struct chart_item *chart_item, cairo_t *cr,
               double x, double y, double width, double height)
{
  struct xrchart_geometry geom;

  cairo_save (cr);
  cairo_translate (cr, x, y + height);
  cairo_scale (cr, 1.0, -1.0);
  xrchart_geometry_init (cr, &geom, width, height);
  if (is_boxplot (chart_item))
    xrchart_draw_boxplot (chart_item, cr, &geom);
  else if (is_histogram_chart (chart_item))
    xrchart_draw_histogram (chart_item, cr, &geom);
  else if (is_np_plot_chart (chart_item))
    xrchart_draw_np_plot (chart_item, cr, &geom);
  else if (is_piechart (chart_item))
    xrchart_draw_piechart (chart_item, cr, &geom);
  else if (is_barchart (chart_item))
    xrchart_draw_barchart (chart_item, cr, &geom);
  else if (is_roc_chart (chart_item))
    xrchart_draw_roc (chart_item, cr, &geom);
  else if (is_scree (chart_item))
    xrchart_draw_scree (chart_item, cr, &geom);
  else if (is_spreadlevel_plot_chart (chart_item))
    xrchart_draw_spreadlevel (chart_item, cr, &geom);
  else if (is_scatterplot_chart (chart_item))
    xrchart_draw_scatterplot (chart_item, cr, &geom);
  else
    NOT_REACHED ();
  xrchart_geometry_free (cr, &geom);

  cairo_restore (cr);
}

char *
xr_draw_png_chart (const struct chart_item *item,
                   const char *file_name_template, int number,
		   const struct xr_color *fg,
		   const struct xr_color *bg
		   )
{
  const int width = 640;
  const int length = 480;

  cairo_surface_t *surface;
  cairo_status_t status;
  const char *number_pos;
  char *file_name;
  cairo_t *cr;

  number_pos = strchr (file_name_template, '#');
  if (number_pos != NULL)
    file_name = xasprintf ("%.*s%d%s", (int) (number_pos - file_name_template),
                           file_name_template, number, number_pos + 1);
  else
    file_name = xstrdup (file_name_template);

  surface = cairo_image_surface_create (CAIRO_FORMAT_RGB24, width, length);
  cr = cairo_create (surface);

  cairo_set_source_rgb (cr, bg->red, bg->green, bg->blue);
  cairo_paint (cr);

  cairo_set_source_rgb (cr, fg->red, fg->green, fg->blue);

  xr_draw_chart (item, cr, 0.0, 0.0, width, length);

  status = cairo_surface_write_to_png (surface, file_name);
  if (status != CAIRO_STATUS_SUCCESS)
    msg (ME, _("error writing output file `%s': %s"),
           file_name, cairo_status_to_string (status));

  cairo_destroy (cr);
  cairo_surface_destroy (surface);

  return file_name;
}

struct xr_table_state
  {
    struct xr_render_fsm fsm;
    struct table_item *table_item;
    struct render_pager *p;
  };

static bool
xr_table_render (struct xr_render_fsm *fsm, struct xr_driver *xr)
{
  struct xr_table_state *ts = UP_CAST (fsm, struct xr_table_state, fsm);

  while (render_pager_has_next (ts->p))
    {
      int used;

      used = render_pager_draw_next (ts->p, xr->length - xr->y);
      if (!used)
        {
          assert (xr->y > 0);
          return true;
        }
      else
        xr->y += used;
    }
  return false;
}

static void
xr_table_destroy (struct xr_render_fsm *fsm)
{
  struct xr_table_state *ts = UP_CAST (fsm, struct xr_table_state, fsm);

  table_item_unref (ts->table_item);
  render_pager_destroy (ts->p);
  free (ts);
}

static struct xr_render_fsm *
xr_render_table (struct xr_driver *xr, const struct table_item *table_item)
{
  struct xr_table_state *ts;

  ts = xmalloc (sizeof *ts);
  ts->fsm.render = xr_table_render;
  ts->fsm.destroy = xr_table_destroy;
  ts->table_item = table_item_ref (table_item);

  if (xr->y > 0)
    xr->y += xr->char_height;

  ts->p = render_pager_create (xr->params, table_item);

  return &ts->fsm;
}

struct xr_chart_state
  {
    struct xr_render_fsm fsm;
    struct chart_item *chart_item;
  };

static bool
xr_chart_render (struct xr_render_fsm *fsm, struct xr_driver *xr)
{
  struct xr_chart_state *cs = UP_CAST (fsm, struct xr_chart_state, fsm);

  if (xr->y > 0)
    return true;

  if (xr->cairo != NULL)
    xr_draw_chart (cs->chart_item, xr->cairo, 0.0, 0.0,
                   xr_to_pt (xr->width), xr_to_pt (xr->length));
  xr->y = xr->length;

  return false;
}

static void
xr_chart_destroy (struct xr_render_fsm *fsm)
{
  struct xr_chart_state *cs = UP_CAST (fsm, struct xr_chart_state, fsm);

  chart_item_unref (cs->chart_item);
  free (cs);
}

static struct xr_render_fsm *
xr_render_chart (const struct chart_item *chart_item)
{
  struct xr_chart_state *cs;

  cs = xmalloc (sizeof *cs);
  cs->fsm.render = xr_chart_render;
  cs->fsm.destroy = xr_chart_destroy;
  cs->chart_item = chart_item_ref (chart_item);

  return &cs->fsm;
}

static bool
xr_eject_render (struct xr_render_fsm *fsm UNUSED, struct xr_driver *xr)
{
  return xr->y > 0;
}

static void
xr_eject_destroy (struct xr_render_fsm *fsm UNUSED)
{
  /* Nothing to do. */
}

static struct xr_render_fsm *
xr_render_eject (void)
{
  static struct xr_render_fsm eject_renderer =
    {
      xr_eject_render,
      xr_eject_destroy
    };

  return &eject_renderer;
}

static struct xr_render_fsm *
xr_create_text_renderer (struct xr_driver *xr, const char *text)
{
  struct table_item *table_item;
  struct xr_render_fsm *fsm;

  table_item = table_item_create (table_from_string (TAB_LEFT, text),
                                  NULL, NULL);
  fsm = xr_render_table (xr, table_item);
  table_item_unref (table_item);

  return fsm;
}

static struct xr_render_fsm *
xr_render_text (struct xr_driver *xr, const struct text_item *text_item)
{
  enum text_item_type type = text_item_get_type (text_item);
  const char *text = text_item_get_text (text_item);

  switch (type)
    {
    case TEXT_ITEM_TITLE:
      free (xr->title);
      xr->title = xstrdup (text);
      break;

    case TEXT_ITEM_SUBTITLE:
      free (xr->subtitle);
      xr->subtitle = xstrdup (text);
      break;

    case TEXT_ITEM_COMMAND_CLOSE:
      break;

    case TEXT_ITEM_BLANK_LINE:
      if (xr->y > 0)
        xr->y += xr->char_height;
      break;

    case TEXT_ITEM_EJECT_PAGE:
      if (xr->y > 0)
        return xr_render_eject ();
      break;

    default:
      return xr_create_text_renderer (xr, text);
    }

  return NULL;
}

static struct xr_render_fsm *
xr_render_message (struct xr_driver *xr,
                   const struct message_item *message_item)
{
  const struct msg *msg = message_item_get_msg (message_item);
  struct xr_render_fsm *fsm;
  char *s;

  s = msg_to_string (msg, xr->command_name);
  fsm = xr_create_text_renderer (xr, s);
  free (s);

  return fsm;
}

static struct xr_render_fsm *
xr_render_output_item (struct xr_driver *xr,
                       const struct output_item *output_item)
{
  if (is_table_item (output_item))
    return xr_render_table (xr, to_table_item (output_item));
  else if (is_chart_item (output_item))
    return xr_render_chart (to_chart_item (output_item));
  else if (is_text_item (output_item))
    return xr_render_text (xr, to_text_item (output_item));
  else if (is_message_item (output_item))
    return xr_render_message (xr, to_message_item (output_item));
  else
    return NULL;
}<|MERGE_RESOLUTION|>--- conflicted
+++ resolved
@@ -1387,22 +1387,8 @@
 
       xr_set_cairo (xr, cr);
 
-<<<<<<< HEAD
-      if (r->title_height > 0)
-        {
-          xr->y = 0;
-          xr_draw_title (xr, table_item_get_caption (to_table_item (r->item)),
-                         r->title_width, r->title_height);
-        }
-
-      xr->y = r->title_height;
-      render_page_draw (r->page);
-=======
-      xr->y = 0;
-      render_pager_draw_region (r->p,
-                                x * XR_POINT, y * XR_POINT,
-                                w * XR_POINT, h * XR_POINT);
->>>>>>> 267362bc
+      render_pager_draw (r->p);
+
     }
   else
     xr_draw_chart (to_chart_item (r->item), cr,
